--- conflicted
+++ resolved
@@ -96,14 +96,6 @@
         collection_name=collection_name,
     )
     if collection_name not in db.list_collections():
-<<<<<<< HEAD
-=======
-        collection = db.create_collection(
-            collection_name=collection_name,
-            overwrite=False,
-            get_or_create=True,
-        )
->>>>>>> 334cc25b
         assert collection.name == collection_name
 
     # test_create_collection: case 2
@@ -124,8 +116,6 @@
     collection = db.create_collection(collection_name, overwrite=False, get_or_create=True)
     assert collection.name == collection_name
 
-
-<<<<<<< HEAD
 def test_get_collection(db):
     collection_name = MONGODB_COLLECTION
 
@@ -264,48 +254,6 @@
     # Begin testing Atlas Vector Search
     # NOTE: Indexing may take some time, so we must be patient on the first query.
     # Immediately adding documents and then querying is only standard for testing
-=======
-    # test_insert_docs
-    docs = [{"content": "doc1", "id": "1"}, {"content": "doc2", "id": "2"}, {"content": "doc3", "id": "3"}]
-    db.insert_docs(docs, collection_name, upsert=False)
-    res = list(db.get_collection(collection_name).find({"id": {"$in": ["1", "2"]}}))
-    final_results = [result.get("content") for result in res]
-    assert final_results == ["doc1", "doc2"]
-
-    # test_update_docs
-    docs = [{"content": "doc11", "id": "1"}, {"content": "doc2", "id": "2"}, {"content": "doc3", "id": "3"}]
-    db.update_docs(docs, collection_name)
-    res = list(db.get_collection(collection_name).find({"id": {"$in": ["1", "2"]}}))
-    final_results = [result.get("content") for result in res]
-    assert final_results == ["doc11", "doc2"]
-
-    # test_delete_docs
-    ids = ["1"]
-    db.delete_docs(ids, collection_name)
-    res = list(db.get_collection(collection_name).find({"id": {"$in": ids}}))
-    final_results = [result.get("content") for result in res]
-    assert final_results == []
-
-    # sleep for a few seconds -- make sure vector search index is ready
-    time.sleep(30)
-    # test_retrieve_docs
-    """
-    [[({'content': 'doc2', 'id': '2'}, 0.0),
-    ({'content': 'doc3', 'id': '3'}, 0.08)],
-    [({'content': 'doc3', 'id': '3'}, 0.0),
-    ({'content': 'doc2', 'id': '2'}, 0.08)]]
-    """
-    queries = ["doc2", "doc3"]
-    res = db.retrieve_docs(queries=queries, collection_name=collection_name)
-    assert [[r[0]["id"] for r in rr] for rr in res] == [["2", "3"], ["3", "2"]]
-    res = db.retrieve_docs(queries=queries, collection_name=collection_name, distance_threshold=0.05)
-    assert [[r[0]["id"] for r in rr] for rr in res] == [["2"], ["3"]]
-    # test_get_docs_by_ids
-    res = db.get_docs_by_ids(["1", "2"], collection_name)
-    assert [r["id"] for r in res] == ["2"]  # "1" has been deleted
-    res = db.get_docs_by_ids(collection_name=collection_name)
-    assert set([r["id"] for r in res]) == set(["2", "3"])  # All Docs returned
->>>>>>> 334cc25b
 
     n_results = 2  # Number of closest docs to return
 

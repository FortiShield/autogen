import pytest
from unittest import mock
import builtins
import autogen
import json


def test_func_call_groupchat():
    agent1 = autogen.ConversableAgent(
        "alice",
        human_input_mode="NEVER",
        llm_config=False,
        default_auto_reply="This is alice speaking.",
    )
    agent2 = autogen.ConversableAgent(
        "bob",
        human_input_mode="NEVER",
        llm_config=False,
        default_auto_reply="This is bob speaking.",
        function_map={"test_func": lambda x: x},
    )
    groupchat = autogen.GroupChat(agents=[agent1, agent2], messages=[], max_round=3)
    group_chat_manager = autogen.GroupChatManager(groupchat=groupchat, llm_config=False)
    agent2.initiate_chat(group_chat_manager, message={"function_call": {"name": "test_func", "arguments": '{"x": 1}'}})

    assert len(groupchat.messages) == 3
    assert (
        groupchat.messages[-2]["role"] == "function"
        and groupchat.messages[-2]["name"] == "test_func"
        and groupchat.messages[-2]["content"] == "1"
    )
    assert groupchat.messages[-1]["name"] == "alice"

    agent3 = autogen.ConversableAgent(
        "carol",
        human_input_mode="NEVER",
        llm_config=False,
        default_auto_reply="This is carol speaking.",
        function_map={"test_func": lambda x: x + 1},
    )
    groupchat = autogen.GroupChat(agents=[agent1, agent2, agent3], messages=[], max_round=3)
    group_chat_manager = autogen.GroupChatManager(groupchat=groupchat, llm_config=False)
    agent3.initiate_chat(group_chat_manager, message={"function_call": {"name": "test_func", "arguments": '{"x": 1}'}})

    assert (
        groupchat.messages[-2]["role"] == "function"
        and groupchat.messages[-2]["name"] == "test_func"
        and groupchat.messages[-2]["content"] == "1"
    )
    assert groupchat.messages[-1]["name"] == "carol"

    agent2.initiate_chat(group_chat_manager, message={"function_call": {"name": "func", "arguments": '{"x": 1}'}})


def test_chat_manager():
    agent1 = autogen.ConversableAgent(
        "alice",
        max_consecutive_auto_reply=2,
        human_input_mode="NEVER",
        llm_config=False,
        default_auto_reply="This is alice speaking.",
    )
    agent2 = autogen.ConversableAgent(
        "bob",
        max_consecutive_auto_reply=2,
        human_input_mode="NEVER",
        llm_config=False,
        default_auto_reply="This is bob speaking.",
    )
    groupchat = autogen.GroupChat(agents=[agent1, agent2], messages=[], max_round=2)
    group_chat_manager = autogen.GroupChatManager(groupchat=groupchat, llm_config=False)
    agent1.initiate_chat(group_chat_manager, message="hello")

    assert len(agent1.chat_messages[group_chat_manager]) == 2
    assert len(groupchat.messages) == 2

    group_chat_manager.reset()
    assert len(groupchat.messages) == 0
    agent1.reset()
    agent2.reset()
    agent2.initiate_chat(group_chat_manager, message="hello")
    assert len(groupchat.messages) == 2

    with pytest.raises(ValueError):
        agent2.initiate_chat(group_chat_manager, message={"function_call": {"name": "func", "arguments": '{"x": 1}'}})


def _test_selection_method(method: str):
    agent1 = autogen.ConversableAgent(
        "alice",
        max_consecutive_auto_reply=10,
        human_input_mode="NEVER",
        llm_config=False,
        default_auto_reply="This is alice speaking.",
    )
    agent2 = autogen.ConversableAgent(
        "bob",
        max_consecutive_auto_reply=10,
        human_input_mode="NEVER",
        llm_config=False,
        default_auto_reply="This is bob speaking.",
    )
    agent3 = autogen.ConversableAgent(
        "charlie",
        max_consecutive_auto_reply=10,
        human_input_mode="NEVER",
        llm_config=False,
        default_auto_reply="This is charlie speaking.",
    )

    groupchat = autogen.GroupChat(
        agents=[agent1, agent2, agent3],
        messages=[],
        max_round=6,
        speaker_selection_method=method,
        allow_repeat_speaker=False if method == "manual" else True,
    )
    group_chat_manager = autogen.GroupChatManager(groupchat=groupchat, llm_config=False)

    if method == "round_robin":
        agent1.initiate_chat(group_chat_manager, message="This is alice speaking.")
        assert len(agent1.chat_messages[group_chat_manager]) == 6
        assert len(groupchat.messages) == 6
        assert [msg["content"] for msg in agent1.chat_messages[group_chat_manager]] == [
            "This is alice speaking.",
            "This is bob speaking.",
            "This is charlie speaking.",
        ] * 2
    elif method == "auto":
        agent1.initiate_chat(group_chat_manager, message="This is alice speaking.")
        assert len(agent1.chat_messages[group_chat_manager]) == 6
        assert len(groupchat.messages) == 6
    elif method == "random":
        agent1.initiate_chat(group_chat_manager, message="This is alice speaking.")
        assert len(agent1.chat_messages[group_chat_manager]) == 6
        assert len(groupchat.messages) == 6
    elif method == "manual":
        for user_input in ["", "q", "x", "1", "10"]:
            with mock.patch.object(builtins, "input", lambda _: user_input):
                group_chat_manager.reset()
                agent1.reset()
                agent2.reset()
                agent3.reset()
                agent1.initiate_chat(group_chat_manager, message="This is alice speaking.")
                if user_input == "1":
                    assert len(agent1.chat_messages[group_chat_manager]) == 6
                    assert len(groupchat.messages) == 6
                    assert [msg["content"] for msg in agent1.chat_messages[group_chat_manager]] == [
                        "This is alice speaking.",
                        "This is bob speaking.",
                        "This is alice speaking.",
                        "This is bob speaking.",
                        "This is alice speaking.",
                        "This is bob speaking.",
                    ]
                else:
                    assert len(agent1.chat_messages[group_chat_manager]) == 6
                    assert len(groupchat.messages) == 6
    elif method == "wrong":
        with pytest.raises(ValueError):
            agent1.initiate_chat(group_chat_manager, message="This is alice speaking.")


def test_speaker_selection_method():
    for method in ["auto", "round_robin", "random", "manual", "wrong", "RounD_roBin"]:
        _test_selection_method(method)


def _test_n_agents_less_than_3(method):
    agent1 = autogen.ConversableAgent(
        "alice",
        max_consecutive_auto_reply=10,
        human_input_mode="NEVER",
        llm_config=False,
        default_auto_reply="This is alice speaking.",
    )
    agent2 = autogen.ConversableAgent(
        "bob",
        max_consecutive_auto_reply=10,
        human_input_mode="NEVER",
        llm_config=False,
        default_auto_reply="This is bob speaking.",
    )
    # test two agents
    groupchat = autogen.GroupChat(
        agents=[agent1, agent2],
        messages=[],
        max_round=6,
        speaker_selection_method=method,
        allow_repeat_speaker=[agent1, agent2] if method == "random" else False,
    )
    group_chat_manager = autogen.GroupChatManager(groupchat=groupchat, llm_config=False)
    agent1.initiate_chat(group_chat_manager, message="This is alice speaking.")
    assert len(agent1.chat_messages[group_chat_manager]) == 6
    assert len(groupchat.messages) == 6
    if method != "random" or method.lower() == "round_robin":
        assert [msg["content"] for msg in agent1.chat_messages[group_chat_manager]] == [
            "This is alice speaking.",
            "This is bob speaking.",
        ] * 3

    # test one agent
    groupchat = autogen.GroupChat(
        agents=[agent1],
        messages=[],
        max_round=6,
        speaker_selection_method="round_robin",
        allow_repeat_speaker=False,
    )
    with pytest.raises(ValueError):
        group_chat_manager = autogen.GroupChatManager(groupchat=groupchat, llm_config=False)
        agent1.initiate_chat(group_chat_manager, message="This is alice speaking.")

    # test zero agent
    groupchat = autogen.GroupChat(
        agents=[],
        messages=[],
        max_round=6,
        speaker_selection_method="round_robin",
        allow_repeat_speaker=False,
    )
    with pytest.raises(ValueError):
        group_chat_manager = autogen.GroupChatManager(groupchat=groupchat, llm_config=False)
        agent1.initiate_chat(group_chat_manager, message="This is alice speaking.")


def test_invalid_allow_repeat_speaker():
    agent1 = autogen.ConversableAgent(
        "alice",
        max_consecutive_auto_reply=10,
        human_input_mode="NEVER",
        llm_config=False,
        default_auto_reply="This is alice speaking.",
    )
    agent2 = autogen.ConversableAgent(
        "bob",
        max_consecutive_auto_reply=10,
        human_input_mode="NEVER",
        llm_config=False,
        default_auto_reply="This is bob speaking.",
    )
    # test invalid allow_repeat_speaker
    groupchat = autogen.GroupChat(
        agents=[agent1, agent2],
        messages=[],
        max_round=6,
        speaker_selection_method="round_robin",
        allow_repeat_speaker={},
    )
    with pytest.raises(ValueError) as e:
        group_chat_manager = autogen.GroupChatManager(groupchat=groupchat, llm_config=False)
        agent1.initiate_chat(group_chat_manager, message="This is alice speaking.")
    assert str(e.value) == "GroupChat allow_repeat_speaker should be a bool or a list of Agents.", e.value


def test_n_agents_less_than_3():
    for method in ["auto", "round_robin", "random", "RounD_roBin"]:
        _test_n_agents_less_than_3(method)


def test_plugin():
    # Give another Agent class ability to manage group chat
    agent1 = autogen.ConversableAgent(
        "alice",
        max_consecutive_auto_reply=2,
        human_input_mode="NEVER",
        llm_config=False,
        default_auto_reply="This is alice speaking.",
    )
    agent2 = autogen.ConversableAgent(
        "bob",
        max_consecutive_auto_reply=2,
        human_input_mode="NEVER",
        llm_config=False,
        default_auto_reply="This is bob speaking.",
    )
    groupchat = autogen.GroupChat(agents=[agent1, agent2], messages=[], max_round=2)
    group_chat_manager = autogen.ConversableAgent(name="deputy_manager", llm_config=False)
    group_chat_manager.register_reply(
        autogen.Agent,
        reply_func=autogen.GroupChatManager.run_chat,
        config=groupchat,
        reset_config=autogen.GroupChat.reset,
    )
    agent1.initiate_chat(group_chat_manager, message="hello")

    assert len(agent1.chat_messages[group_chat_manager]) == 2
    assert len(groupchat.messages) == 2


def test_agent_mentions():
    agent1 = autogen.ConversableAgent(
        "alice",
        max_consecutive_auto_reply=2,
        human_input_mode="NEVER",
        llm_config=False,
        default_auto_reply="This is alice speaking.",
    )
    agent2 = autogen.ConversableAgent(
        "bob",
        max_consecutive_auto_reply=2,
        human_input_mode="NEVER",
        llm_config=False,
        default_auto_reply="This is bob speaking.",
    )
    agent3 = autogen.ConversableAgent(
        "sam",
        max_consecutive_auto_reply=2,
        human_input_mode="NEVER",
        llm_config=False,
        default_auto_reply="This is sam speaking.",
    )
    groupchat = autogen.GroupChat(agents=[agent1, agent2, agent3], messages=[], max_round=2)

    # Basic counting
    assert json.dumps(groupchat._mentioned_agents("", [agent1, agent2, agent3]), sort_keys=True) == "{}"
    assert json.dumps(groupchat._mentioned_agents("alice", [agent1, agent2, agent3]), sort_keys=True) == '{"alice": 1}'
    assert (
        json.dumps(groupchat._mentioned_agents("alice bob alice", [agent1, agent2, agent3]), sort_keys=True)
        == '{"alice": 2, "bob": 1}'
    )
    assert (
        json.dumps(groupchat._mentioned_agents("alice bob alice sam", [agent1, agent2, agent3]), sort_keys=True)
        == '{"alice": 2, "bob": 1, "sam": 1}'
    )
    assert (
        json.dumps(groupchat._mentioned_agents("alice bob alice sam robert", [agent1, agent2, agent3]), sort_keys=True)
        == '{"alice": 2, "bob": 1, "sam": 1}'
    )

    # Substring
    assert (
        json.dumps(groupchat._mentioned_agents("sam samantha basam asami", [agent1, agent2, agent3]), sort_keys=True)
        == '{"sam": 1}'
    )

    # Word boundaries
    assert (
        json.dumps(groupchat._mentioned_agents("alice! .alice. .alice", [agent1, agent2, agent3]), sort_keys=True)
        == '{"alice": 3}'
    )

    # Special characters in agent names
    agent4 = autogen.ConversableAgent(
        ".*",
        max_consecutive_auto_reply=2,
        human_input_mode="NEVER",
        llm_config=False,
        default_auto_reply="Match everything.",
    )

    groupchat = autogen.GroupChat(agents=[agent1, agent2, agent3, agent4], messages=[], max_round=2)
    assert (
        json.dumps(
            groupchat._mentioned_agents("alice bob alice sam robert .*", [agent1, agent2, agent3, agent4]),
            sort_keys=True,
        )
        == '{".*": 1, "alice": 2, "bob": 1, "sam": 1}'
    )


def test_termination():
    agent1 = autogen.ConversableAgent(
        "alice",
        max_consecutive_auto_reply=10,
        human_input_mode="NEVER",
        llm_config=False,
        default_auto_reply="This is alice speaking.",
    )
    agent2 = autogen.ConversableAgent(
        "bob",
        max_consecutive_auto_reply=10,
        human_input_mode="NEVER",
        llm_config=False,
        default_auto_reply="This is bob speaking.",
    )
    agent3 = autogen.ConversableAgent(
        "sam",
        max_consecutive_auto_reply=10,
        human_input_mode="NEVER",
        llm_config=False,
        default_auto_reply="This is sam speaking. TERMINATE",
    )

    # Test empty is_termination_msg function
    groupchat = autogen.GroupChat(
        agents=[agent1, agent2, agent3], messages=[], speaker_selection_method="round_robin", max_round=10
    )

    group_chat_manager = autogen.GroupChatManager(groupchat=groupchat, llm_config=False, is_termination_msg=None)

    agent1.initiate_chat(group_chat_manager, message="'None' is_termination_msg function.")
    assert len(groupchat.messages) == 10

    # Test user-provided is_termination_msg function
    agent1.reset()
    agent2.reset()
    agent3.reset()

    groupchat = autogen.GroupChat(
        agents=[agent1, agent2, agent3], messages=[], speaker_selection_method="round_robin", max_round=10
    )

    group_chat_manager = autogen.GroupChatManager(
        groupchat=groupchat,
        llm_config=False,
        is_termination_msg=lambda x: x.get("content", "").rstrip().find("TERMINATE") >= 0,
    )

    agent1.initiate_chat(group_chat_manager, message="User-provided is_termination_msg function.")
    assert len(groupchat.messages) == 3


def test_next_agent():
    agent1 = autogen.ConversableAgent(
        "alice",
        max_consecutive_auto_reply=10,
        human_input_mode="NEVER",
        llm_config=False,
        default_auto_reply="This is alice speaking.",
    )
    agent2 = autogen.ConversableAgent(
        "bob",
        max_consecutive_auto_reply=10,
        human_input_mode="NEVER",
        llm_config=False,
        default_auto_reply="This is bob speaking.",
    )
    agent3 = autogen.ConversableAgent(
        "sam",
        max_consecutive_auto_reply=10,
        human_input_mode="NEVER",
        llm_config=False,
        default_auto_reply="This is sam speaking.",
    )
    agent4 = autogen.ConversableAgent(
        "sally",
        max_consecutive_auto_reply=10,
        human_input_mode="NEVER",
        llm_config=False,
        default_auto_reply="This is sally speaking.",
    )

    # Test empty is_termination_msg function
    groupchat = autogen.GroupChat(
        agents=[agent1, agent2, agent3], messages=[], speaker_selection_method="round_robin", max_round=10
    )

    assert groupchat.next_agent(agent1, [agent1, agent2, agent3]) == agent2
    assert groupchat.next_agent(agent2, [agent1, agent2, agent3]) == agent3
    assert groupchat.next_agent(agent3, [agent1, agent2, agent3]) == agent1

    assert groupchat.next_agent(agent1) == agent2
    assert groupchat.next_agent(agent2) == agent3
    assert groupchat.next_agent(agent3) == agent1

    assert groupchat.next_agent(agent1, [agent1, agent3]) == agent3
    assert groupchat.next_agent(agent3, [agent1, agent3]) == agent1

    assert groupchat.next_agent(agent2, [agent1, agent3]) == agent3
    assert groupchat.next_agent(agent4, [agent1, agent3]) == agent1
    assert groupchat.next_agent(agent4, [agent1, agent2, agent3]) == agent1


def test_send_intros():
    agent1 = autogen.ConversableAgent(
        "alice",
        description="The first agent.",
        max_consecutive_auto_reply=10,
        human_input_mode="NEVER",
        llm_config=False,
        default_auto_reply="This is alice speaking. TERMINATE",
    )
    agent2 = autogen.ConversableAgent(
        "bob",
        description="The second agent.",
        max_consecutive_auto_reply=10,
        human_input_mode="NEVER",
        llm_config=False,
        default_auto_reply="This is bob speaking. TERMINATE",
    )
    agent3 = autogen.ConversableAgent(
        "sam",
        description="The third agent.",
        max_consecutive_auto_reply=10,
        human_input_mode="NEVER",
        llm_config=False,
        default_auto_reply="This is sam speaking. TERMINATE",
    )
    agent4 = autogen.ConversableAgent(
        "sally",
        description="The fourth agent.",
        max_consecutive_auto_reply=10,
        human_input_mode="NEVER",
        llm_config=False,
        default_auto_reply="This is sally speaking. TERMINATE",
    )

    # Test empty is_termination_msg function
    groupchat = autogen.GroupChat(
        agents=[agent1, agent2, agent3], messages=[], speaker_selection_method="round_robin", max_round=10
    )

    intro = groupchat.introductions_msg()
    assert "The first agent." in intro
    assert "The second agent." in intro
    assert "The third agent." in intro
    assert "The fourth agent." not in intro

    intro = groupchat.introductions_msg([agent1, agent2, agent4])
    assert "The first agent." in intro
    assert "The second agent." in intro
    assert "The third agent." not in intro
    assert "The fourth agent." in intro

    groupchat = autogen.GroupChat(
        agents=[agent1, agent2, agent3], messages=[], speaker_selection_method="round_robin", max_round=10
    )

    group_chat_manager = autogen.GroupChatManager(
        groupchat=groupchat,
        llm_config=False,
        send_introductions=True,
        is_termination_msg=lambda x: x.get("content", "").rstrip().find("TERMINATE") >= 0,
    )

    group_chat_manager.initiate_chat(group_chat_manager, message="The initiating message.")
    for a in [agent1, agent2, agent3]:
        messages = agent1.chat_messages[group_chat_manager]
        assert len(messages) == 3
        assert "The first agent." in messages[0]["content"]
        assert "The second agent." in messages[0]["content"]
        assert "The third agent." in messages[0]["content"]
        assert "The initiating message." == messages[1]["content"]
        assert messages[2]["content"] == agent1._default_auto_reply

    # Reset and start again
    agent1.reset()
    agent2.reset()
    agent3.reset()
    agent4.reset()

    groupchat2 = autogen.GroupChat(
        agents=[agent1, agent2, agent3], messages=[], speaker_selection_method="round_robin", max_round=10
    )

    group_chat_manager2 = autogen.GroupChatManager(
        groupchat=groupchat2,
        llm_config=False,
        is_termination_msg=lambda x: x.get("content", "").rstrip().find("TERMINATE") >= 0,
    )

    group_chat_manager2.initiate_chat(group_chat_manager2, message="The initiating message.")
    for a in [agent1, agent2, agent3]:
        messages = agent1.chat_messages[group_chat_manager2]
        assert len(messages) == 2
        assert "The initiating message." == messages[0]["content"]
        assert messages[1]["content"] == agent1._default_auto_reply


def test_selection_helpers():
    agent1 = autogen.ConversableAgent(
        "alice",
        max_consecutive_auto_reply=10,
        human_input_mode="NEVER",
        llm_config=False,
        default_auto_reply="This is alice speaking.",
        description="Alice is an AI agent.",
    )
    agent2 = autogen.ConversableAgent(
        "bob",
        max_consecutive_auto_reply=10,
        human_input_mode="NEVER",
        llm_config=False,
        description="Bob is an AI agent.",
    )
    agent3 = autogen.ConversableAgent(
        "sam",
        max_consecutive_auto_reply=10,
        human_input_mode="NEVER",
        llm_config=False,
        default_auto_reply="This is sam speaking.",
        system_message="Sam is an AI agent.",
    )

    # Test empty is_termination_msg function
    groupchat = autogen.GroupChat(
        agents=[agent1, agent2, agent3], messages=[], speaker_selection_method="round_robin", max_round=10
    )

    select_speaker_msg = groupchat.select_speaker_msg()
    select_speaker_prompt = groupchat.select_speaker_prompt()

    assert "Alice is an AI agent." in select_speaker_msg
    assert "Bob is an AI agent." in select_speaker_msg
    assert "Sam is an AI agent." in select_speaker_msg
    assert str(["Alice", "Bob", "Sam"]).lower() in select_speaker_prompt.lower()

    with mock.patch.object(builtins, "input", lambda _: "1"):
        groupchat.manual_select_speaker()


def test_clear_agents_history():
    agent1 = autogen.ConversableAgent(
        "alice",
        max_consecutive_auto_reply=10,
        human_input_mode="NEVER",
        llm_config=False,
        default_auto_reply="This is alice speaking.",
    )
    agent2 = autogen.ConversableAgent(
        "bob",
        max_consecutive_auto_reply=10,
        human_input_mode="NEVER",
        llm_config=False,
        default_auto_reply="This is bob speaking.",
    )
    agent3 = autogen.ConversableAgent(
        "sam",
        max_consecutive_auto_reply=10,
        human_input_mode="ALWAYS",
        llm_config=False,
    )
    groupchat = autogen.GroupChat(agents=[agent1, agent2, agent3], messages=[], max_round=3, enable_clear_history=True)
    group_chat_manager = autogen.GroupChatManager(groupchat=groupchat, llm_config=False)

    # testing pure "clear history" statement
    with mock.patch.object(builtins, "input", lambda _: "clear history. How you doing?"):
        agent1.initiate_chat(group_chat_manager, message="hello")
    agent1_history = list(agent1._oai_messages.values())[0]
    agent2_history = list(agent2._oai_messages.values())[0]
    assert agent1_history == [{"content": "How you doing?", "name": "sam", "role": "user"}]
    assert agent2_history == [{"content": "How you doing?", "name": "sam", "role": "user"}]
    assert groupchat.messages == [{"content": "How you doing?", "name": "sam", "role": "user"}]

    # testing clear history for defined agent
    with mock.patch.object(builtins, "input", lambda _: "clear history bob. How you doing?"):
        agent1.initiate_chat(group_chat_manager, message="hello")
    agent1_history = list(agent1._oai_messages.values())[0]
    agent2_history = list(agent2._oai_messages.values())[0]
    assert agent1_history == [
        {"content": "hello", "role": "assistant"},
        {"content": "This is bob speaking.", "name": "bob", "role": "user"},
        {"content": "How you doing?", "name": "sam", "role": "user"},
    ]
    assert agent2_history == [{"content": "How you doing?", "name": "sam", "role": "user"}]
    assert groupchat.messages == [
        {"content": "hello", "role": "user", "name": "alice"},
        {"content": "This is bob speaking.", "name": "bob", "role": "user"},
        {"content": "How you doing?", "name": "sam", "role": "user"},
    ]

    # testing clear history with defined nr of messages to preserve
    with mock.patch.object(builtins, "input", lambda _: "clear history 1. How you doing?"):
        agent1.initiate_chat(group_chat_manager, message="hello")
    agent1_history = list(agent1._oai_messages.values())[0]
    agent2_history = list(agent2._oai_messages.values())[0]
    assert agent1_history == [
        {"content": "This is bob speaking.", "name": "bob", "role": "user"},
        {"content": "How you doing?", "name": "sam", "role": "user"},
    ]
    assert agent2_history == [
        {"content": "This is bob speaking.", "role": "assistant"},
        {"content": "How you doing?", "name": "sam", "role": "user"},
    ]
    assert groupchat.messages == [
        {"content": "This is bob speaking.", "role": "user", "name": "bob"},
        {"content": "How you doing?", "role": "user", "name": "sam"},
    ]

    # testing clear history with defined agent and nr of messages to preserve
    with mock.patch.object(builtins, "input", lambda _: "clear history bob 1. How you doing?"):
        agent1.initiate_chat(group_chat_manager, message="hello")
    agent1_history = list(agent1._oai_messages.values())[0]
    agent2_history = list(agent2._oai_messages.values())[0]
    assert agent1_history == [
        {"content": "hello", "role": "assistant"},
        {"content": "This is bob speaking.", "name": "bob", "role": "user"},
        {"content": "How you doing?", "name": "sam", "role": "user"},
    ]
    assert agent2_history == [
        {"content": "This is bob speaking.", "role": "assistant"},
        {"content": "How you doing?", "name": "sam", "role": "user"},
    ]
    assert groupchat.messages == [
        {"content": "hello", "name": "alice", "role": "user"},
        {"content": "This is bob speaking.", "name": "bob", "role": "user"},
        {"content": "How you doing?", "name": "sam", "role": "user"},
    ]


if __name__ == "__main__":
    # test_func_call_groupchat()
    # test_broadcast()
    # test_chat_manager()
    # test_plugin()
    # test_speaker_selection_method()
    # test_n_agents_less_than_3()
    # test_agent_mentions()
    # test_termination()
    # test_next_agent()
<<<<<<< HEAD
    # test_send_intros()
    test_invalid_allow_repeat_speaker()
=======
    # test_invalid_allow_repeat_speaker()
    test_clear_agents_history()
>>>>>>> 5eaf712a
<|MERGE_RESOLUTION|>--- conflicted
+++ resolved
@@ -498,7 +498,11 @@
 
     # Test empty is_termination_msg function
     groupchat = autogen.GroupChat(
-        agents=[agent1, agent2, agent3], messages=[], speaker_selection_method="round_robin", max_round=10
+        agents=[agent1, agent2, agent3],
+        messages=[],
+        speaker_selection_method="round_robin",
+        max_round=10,
+        send_introductions=True,
     )
 
     intro = groupchat.introductions_msg()
@@ -514,13 +518,16 @@
     assert "The fourth agent." in intro
 
     groupchat = autogen.GroupChat(
-        agents=[agent1, agent2, agent3], messages=[], speaker_selection_method="round_robin", max_round=10
+        agents=[agent1, agent2, agent3],
+        messages=[],
+        speaker_selection_method="round_robin",
+        max_round=10,
+        send_introductions=True,
     )
 
     group_chat_manager = autogen.GroupChatManager(
         groupchat=groupchat,
         llm_config=False,
-        send_introductions=True,
         is_termination_msg=lambda x: x.get("content", "").rstrip().find("TERMINATE") >= 0,
     )
 
@@ -540,6 +547,7 @@
     agent3.reset()
     agent4.reset()
 
+    # Check the default (no introductions)
     groupchat2 = autogen.GroupChat(
         agents=[agent1, agent2, agent3], messages=[], speaker_selection_method="round_robin", max_round=10
     )
@@ -699,10 +707,6 @@
     # test_agent_mentions()
     # test_termination()
     # test_next_agent()
-<<<<<<< HEAD
-    # test_send_intros()
-    test_invalid_allow_repeat_speaker()
-=======
+    test_send_intros()
     # test_invalid_allow_repeat_speaker()
-    test_clear_agents_history()
->>>>>>> 5eaf712a
+    # test_clear_agents_history()
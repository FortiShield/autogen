--- conflicted
+++ resolved
@@ -2121,7 +2121,6 @@
     # test_select_speaker_message_and_prompt_templates()
     # test_speaker_selection_agent_name_match()
     # test_role_for_reflection_summary()
-<<<<<<< HEAD
     # test_speaker_selection_auto_process_result()
     # test_speaker_selection_validate_speaker_name()
     # test_select_speaker_auto_messages()
@@ -2133,16 +2132,5 @@
     # test_manager_resume_functions()
     # test_manager_resume_returns()
     # test_manager_resume_messages()
-=======
-    # test_speaker_selection_auto_process_result()
-    # test_speaker_selection_validate_speaker_name()
-    # test_select_speaker_auto_messages()
-    # test_select_speaker_auto_messages()
-    # test_manager_messages_to_string()
-    # test_manager_messages_from_string()
-    test_manager_resume_functions()
-    # test_manager_resume_returns()
-    # test_manager_resume_messages()
     # test_select_speaker_transform_messages()
->>>>>>> 9b790948
     pass
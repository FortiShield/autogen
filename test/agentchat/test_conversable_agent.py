--- conflicted
+++ resolved
@@ -1029,14 +1029,7 @@
     stopwatch_mock.assert_called_once_with(num_seconds="5")
 
 
-<<<<<<< HEAD
-@pytest.mark.skipif(
-    skip or not sys.version.startswith("3.10"),
-    reason="do not run if openai is not installed or py!=3.10",
-)
-=======
 @pytest.mark.skipif(skip_openai, reason="requested to skip openai tests")
->>>>>>> c7d9fefe
 def test_max_turn():
     config_list = autogen.config_list_from_json(OAI_CONFIG_LIST, KEY_LOC)
 

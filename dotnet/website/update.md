--- conflicted
+++ resolved
@@ -1,14 +1,14 @@
-<<<<<<< HEAD
-##### Update on 0.0.13
+##### Update
+###### New features
 - [Issue 2593](https://github.com/microsoft/autogen/issues/2593) In AutoGen.SemanticKernel, add `KernelPluginMiddleware` to support consume semantic kernel plugin in `IAgent`.
 
-=======
-##### Update
+###### API Breaking Changes
 - [API Breaking Change] Update the return type of `IStreamingAgent.GenerateStreamingReplyAsync` from `Task<IAsyncEnumerable<IStreamingMessage>>` to `IAsyncEnumerable<IStreamingMessage>`
 - [API Breaking Change] Update the return type of `IStreamingMiddleware.InvokeAsync` from `Task<IAsyncEnumerable<IStreamingMessage>>` to `IAsyncEnumerable<IStreamingMessage>`
 - [API Breaking Change] Mark `RegisterReply`, `RegisterPreProcess` and `RegisterPostProcess` as obsolete. You can replace them with `RegisterMiddleware`
+
+###### Bug Fixes
 - Fix [Issue 2609](https://github.com/microsoft/autogen/issues/2609)
->>>>>>> f75103f2
 ##### Update on 0.0.12 (2024-04-22)
 - Add AutoGen.Mistral package to support Mistral.AI models
 ##### Update on 0.0.11 (2024-04-10)

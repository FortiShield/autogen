--- conflicted
+++ resolved
@@ -17,13 +17,8 @@
         var evt = new InputProcessed
         {
             Route = _route
-<<<<<<< HEAD
-        }.ToCloudEvent(this.AgentId.Key);
-        await PublishEventAsync(evt);
-=======
         };
         await PublishMessageAsync(evt);
->>>>>>> e111db9a
     }
 
     public virtual async Task Handle(Output item)
@@ -31,13 +26,8 @@
         var evt = new OutputWritten
         {
             Route = _route
-<<<<<<< HEAD
-        }.ToCloudEvent(this.AgentId.Key);
-        await PublishEventAsync(evt);
-=======
         };
         await PublishMessageAsync(evt);
->>>>>>> e111db9a
     }
 
     public abstract Task ProcessInput(string message);

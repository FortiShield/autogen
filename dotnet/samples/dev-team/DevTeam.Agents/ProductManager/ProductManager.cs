// Copyright (c) Microsoft Corporation. All rights reserved.
// ProductManager.cs

using DevTeam.Shared;
using Microsoft.AutoGen.Abstractions;
using Microsoft.AutoGen.Agents;
using Microsoft.SemanticKernel;
using Microsoft.SemanticKernel.Memory;

namespace DevTeam.Agents;

[TopicSubscription("devteam")]
public class ProductManager(IAgentRuntime context, Kernel kernel, ISemanticTextMemory memory, [FromKeyedServices("EventTypes")] EventTypes typeRegistry, ILogger<ProductManager> logger)
    : SKAiAgent<ProductManagerState>(context, memory, kernel, typeRegistry), IManageProducts,
    IHandle<ReadmeChainClosed>,
    IHandle<ReadmeRequested>
{
    public async Task Handle(ReadmeChainClosed item)
    {
        // TODO: Get readme from state
        var lastReadme = ""; // _state.State.History.Last().Message
        var evt = new ReadmeCreated
        {
            Readme = lastReadme
<<<<<<< HEAD
        }.ToCloudEvent(this.AgentId.Key);
        await PublishEventAsync(evt);
=======
        };
        await PublishMessageAsync(evt);
>>>>>>> e111db9a
    }

    public async Task Handle(ReadmeRequested item)
    {
        var readme = await CreateReadme(item.Ask);
        var evt = new ReadmeGenerated
        {
            Readme = readme,
            Org = item.Org,
            Repo = item.Repo,
            IssueNumber = item.IssueNumber
<<<<<<< HEAD
        }.ToCloudEvent(this.AgentId.Key);
        await PublishEventAsync(evt);
=======
        };
        await PublishMessageAsync(evt);
>>>>>>> e111db9a
    }

    public async Task<string> CreateReadme(string ask)
    {
        try
        {
            var context = new KernelArguments { ["input"] = AppendChatHistory(ask) };
            var instruction = "Consider the following architectural guidelines:!waf!";
            var enhancedContext = await AddKnowledge(instruction, "waf", context);
            return await CallFunction(PMSkills.Readme, enhancedContext);
        }
        catch (Exception ex)
        {
            logger.LogError(ex, "Error creating readme");
            return "";
        }
    }
}

public interface IManageProducts
{
    public Task<string> CreateReadme(string ask);
}<|MERGE_RESOLUTION|>--- conflicted
+++ resolved
@@ -22,13 +22,8 @@
         var evt = new ReadmeCreated
         {
             Readme = lastReadme
-<<<<<<< HEAD
-        }.ToCloudEvent(this.AgentId.Key);
-        await PublishEventAsync(evt);
-=======
         };
         await PublishMessageAsync(evt);
->>>>>>> e111db9a
     }
 
     public async Task Handle(ReadmeRequested item)
@@ -40,13 +35,8 @@
             Org = item.Org,
             Repo = item.Repo,
             IssueNumber = item.IssueNumber
-<<<<<<< HEAD
-        }.ToCloudEvent(this.AgentId.Key);
-        await PublishEventAsync(evt);
-=======
         };
         await PublishMessageAsync(evt);
->>>>>>> e111db9a
     }
 
     public async Task<string> CreateReadme(string ask)

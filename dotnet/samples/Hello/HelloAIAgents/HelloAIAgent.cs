// Copyright (c) Microsoft Corporation. All rights reserved.
// HelloAIAgent.cs

using Microsoft.AutoGen.Abstractions;
using Microsoft.AutoGen.Agents;
using Microsoft.Extensions.AI;

namespace Hello;
[TopicSubscription("HelloAgents")]
public class HelloAIAgent(
    IAgentRuntime context,
    [FromKeyedServices("EventTypes")] EventTypes typeRegistry,
    IChatClient client) : HelloAgent(
        context,
        typeRegistry),
        IHandle<NewMessageReceived>
{
    // This Handle supercedes the one in the base class
    public new async Task Handle(NewMessageReceived item)
    {
        var prompt = "Please write a limerick greeting someone with the name " + item.Message;
        var response = await client.CompleteAsync(prompt);
<<<<<<< HEAD
        var evt = new Output
        {
            Message = response.Message.Text
        }.ToCloudEvent(this.AgentId.Key);
        await PublishEventAsync(evt).ConfigureAwait(false);
        var goodbye = new ConversationClosed
        {
            UserId = this.AgentId.Key,
            UserMessage = "Goodbye"
        }.ToCloudEvent(this.AgentId.Key);
        await PublishEventAsync(goodbye).ConfigureAwait(false);
=======
        var evt = new Output { Message = response.Message.Text };
        await PublishMessageAsync(evt).ConfigureAwait(false);

        var goodbye = new ConversationClosed { UserId = this.AgentId.Key, UserMessage = "Goodbye" };
        await PublishMessageAsync(goodbye).ConfigureAwait(false);
>>>>>>> e111db9a
    }
}<|MERGE_RESOLUTION|>--- conflicted
+++ resolved
@@ -20,24 +20,10 @@
     {
         var prompt = "Please write a limerick greeting someone with the name " + item.Message;
         var response = await client.CompleteAsync(prompt);
-<<<<<<< HEAD
-        var evt = new Output
-        {
-            Message = response.Message.Text
-        }.ToCloudEvent(this.AgentId.Key);
-        await PublishEventAsync(evt).ConfigureAwait(false);
-        var goodbye = new ConversationClosed
-        {
-            UserId = this.AgentId.Key,
-            UserMessage = "Goodbye"
-        }.ToCloudEvent(this.AgentId.Key);
-        await PublishEventAsync(goodbye).ConfigureAwait(false);
-=======
         var evt = new Output { Message = response.Message.Text };
         await PublishMessageAsync(evt).ConfigureAwait(false);
 
         var goodbye = new ConversationClosed { UserId = this.AgentId.Key, UserMessage = "Goodbye" };
         await PublishMessageAsync(goodbye).ConfigureAwait(false);
->>>>>>> e111db9a
     }
 }
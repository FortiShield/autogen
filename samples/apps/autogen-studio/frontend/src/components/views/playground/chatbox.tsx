import {
  ArrowPathIcon,
  Cog6ToothIcon,
  ExclamationTriangleIcon,
  InformationCircleIcon,
  PaperAirplaneIcon,
  TrashIcon,
} from "@heroicons/react/24/outline";
import { Button, Dropdown, MenuProps, message } from "antd";
import * as React from "react";
import {
  IChatMessage,
  IChatSession,
  IFlowConfig,
  IMessage,
  IStatus,
} from "../../types";
import { examplePrompts, fetchJSON, getServerUrl, guid } from "../../utils";
import { appContext } from "../../../hooks/provider";
import MetaDataView from "./metadata";
import { BounceLoader, MarkdownView } from "../../atoms";
import { useConfigStore } from "../../../hooks/store";

const ChatBox = ({
  initMessages,
  editable = true,
}: {
  initMessages: IMessage[] | null;
  editable?: boolean;
}) => {
  const session: IChatSession | null = useConfigStore((state) => state.session);
  const textAreaInputRef = React.useRef<HTMLTextAreaElement>(null);
  const messageBoxInputRef = React.useRef<HTMLDivElement>(null);
  const { user } = React.useContext(appContext);

  const serverUrl = getServerUrl();
  const deleteMsgUrl = `${serverUrl}/messages/delete`;

  const [loading, setLoading] = React.useState(false);
  const [text, setText] = React.useState("");
  const [error, setError] = React.useState<IStatus | null>({
    status: true,
    message: "All good",
  });

  const messages = useConfigStore((state) => state.messages);
  const setMessages = useConfigStore((state) => state.setMessages);
  const workflowConfig: IFlowConfig | null = useConfigStore(
    (state) => state.workflowConfig
  );

  let pageHeight, chatMaxHeight;
  if (typeof window !== "undefined") {
    pageHeight = window.innerHeight;
    chatMaxHeight = pageHeight - 300 + "px";
  }

  const parseMessages = (messages: any) => {
    return messages?.map((message: any) => {
      let meta;
      try {
        meta = JSON.parse(message.metadata);
      } catch (e) {
        meta = message.metadata;
      }
      const msg: IChatMessage = {
        text: message.content,
        sender: message.role === "user" ? "user" : "bot",
        metadata: meta,
        msg_id: message.msg_id,
      };
      return msg;
    });
  };

  React.useEffect(() => {
    // console.log("initMessages changed", initMessages);
    const initMsgs: IChatMessage[] = parseMessages(initMessages);
    setMessages(initMsgs);
  }, [initMessages]);

  const promptButtons = examplePrompts.map((prompt, i) => {
    return (
      <Button
        key={"prompt" + i}
        type="primary"
        className=""
        onClick={() => {
          getCompletion(prompt.prompt);
        }}
      >
        {" "}
        {prompt.title}{" "}
      </Button>
    );
  });

  const messageListView = messages?.map((message: IChatMessage, i: number) => {
    const isUser = message.sender === "user";
    const css = isUser ? "bg-accent text-white  " : "bg-light";
    // console.log("message", message);
    let hasMeta = false;
    if (message.metadata) {
      hasMeta =
        message.metadata.code !== null ||
        message.metadata.images?.length > 0 ||
        message.metadata.files?.length > 0 ||
        message.metadata.scripts?.length > 0;
    }

    let items: MenuProps["items"] = [];

    if (isUser) {
      items.push({
        label: (
          <div
            onClick={() => {
              console.log("retrying");
              getCompletion(message.text);
            }}
          >
            <ArrowPathIcon
              role={"button"}
              title={"Retry"}
              className="h-4 w-4 mr-1 inline-block"
            />
            Retry
          </div>
        ),
        key: "retrymessage",
      });
    }

    const menu = (
      <Dropdown menu={{ items }} trigger={["click"]} placement="bottomRight">
        <div
          role="button"
          className="float-right ml-2 duration-100 hover:bg-secondary font-semibold px-2 pb-1  rounded"
        >
          <span className="block -mt-2 text-primary  "> ...</span>
        </div>
      </Dropdown>
    );

    return (
      <div
        className={`align-right ${isUser ? "text-righpt" : ""}  mb-2 border-b`}
        key={"message" + i}
      >
        {" "}
        <div className={`  ${isUser ? "" : " w-full"} inline-flex gap-2`}>
<<<<<<< HEAD
          <div className=""></div>
=======
          <div className="">
            {" "}
            {/* {isUser && <UserIcon className="inline-block h-6 " />}
            {!isUser && (
              <span className="inline-block  text-accent  bg-primary pb-2 ml-1">
                <Icon icon="app" size={8} />
              </span>
            )} */}
          </div>
>>>>>>> 36080799
          <div className="font-semibold text-secondary text-sm w-16">{`${
            isUser ? "USER" : "AGENTS"
          }`}</div>
          <div
<<<<<<< HEAD
=======
            // style={{ minWidth: "70%" }}
>>>>>>> 36080799
            className={`inline-block group relative ${
              isUser ? "" : " w-full "
            } p-2 rounded  ${css}`}
          >
            {" "}
            {items.length > 0 && editable && (
              <div className=" group-hover:opacity-100 opacity-0 ">{menu}</div>
            )}
            {isUser && (
              <>
                <div className="inline-block">{message.text}</div>
              </>
            )}
            {!isUser && (
              <div
                className={` w-full chatbox prose dark:prose-invert text-primary rounded `}
              >
                <MarkdownView
                  className="text-sm"
                  data={message.text}
                  showCode={false}
                />
              </div>
            )}
            {message.metadata && (
              <div className="">
                <MetaDataView metadata={message.metadata} />
              </div>
            )}
          </div>
        </div>
      </div>
    );
  });

  React.useEffect(() => {
    // console.log("messages updated, scrolling");

    setTimeout(() => {
      scrollChatBox();
    }, 200);
  }, [messages]);

  const textAreaDefaultHeight = "50px";
  // clear text box if loading has just changed to false and there is no error
  React.useEffect(() => {
    if (loading === false && textAreaInputRef.current) {
      if (textAreaInputRef.current) {
        if (error === null || (error && error.status === false)) {
          textAreaInputRef.current.value = "";
          textAreaInputRef.current.style.height = textAreaDefaultHeight;
        }
      }
    }
  }, [loading]);

  React.useEffect(() => {
    if (textAreaInputRef.current) {
      textAreaInputRef.current.style.height = textAreaDefaultHeight; // Reset height to shrink if text is deleted
      const scrollHeight = textAreaInputRef.current.scrollHeight;
      textAreaInputRef.current.style.height = `${scrollHeight}px`;
    }
  }, [text]);

  const chatHistory = (messages: IChatMessage[] | null) => {
    let history = "";
    messages?.forEach((message) => {
      history += message.text + "\n"; // message.sender + ": " + message.text + "\n";
    });
    return history;
  };

  const scrollChatBox = () => {
    messageBoxInputRef.current?.scroll({
      top: messageBoxInputRef.current.scrollHeight,
      behavior: "smooth",
    });
  };

  const getCompletion = (query: string) => {
    setError(null);
    let messageHolder = Object.assign([], messages);

    const userMessage: IChatMessage = {
      text: query,
      sender: "user",
      msg_id: guid(),
    };
    messageHolder.push(userMessage);
    setMessages(messageHolder);

    const messagePayload: IMessage = {
      role: "user",
      content: query,
      msg_id: userMessage.msg_id,
      user_id: user?.email || "",
      root_msg_id: "0",
      session_id: session?.id || "",
    };

    const textUrl = `${serverUrl}/messages`;
    const postData = {
      method: "POST",
      headers: {
        Accept: "application/json",
        "Content-Type": "application/json",
      },
      body: JSON.stringify({
        message: messagePayload,
        flow_config: workflowConfig,
      }),
    };
    setLoading(true);
    fetch(textUrl, postData)
      .then((res) => {
        setLoading(false);
        if (res.status === 200) {
          res.json().then((data) => {
            if (data && data.status) {
              const botMesage: IChatMessage = {
                text: data.message,
                sender: "bot",
                metadata: data.metadata,
                msg_id: data.msg_id,
              };
              // if (data.metadata) {
              //   setMetadata(data.metadata);
              // }
              messageHolder.push(botMesage);
              messageHolder = Object.assign([], messageHolder);
              setMessages(messageHolder);
            } else {
              console.log("error", data);
              // setError(data);
              message.error(data.message);
            }
          });
        } else {
          res.json().then((data) => {
            console.log("error", data);
            // setError(data);
            message.error(data.message);
          });
          message.error("Connection error. Ensure server is up and running.");
        }
      })
      .catch(() => {
        setLoading(false);

        message.error("Connection error. Ensure server is up and running.");
      });
  };

  const handleTextChange = (
    event: React.ChangeEvent<HTMLTextAreaElement>
  ): void => {
    setText(event.target.value);
  };

  const handleKeyDown = (
    event: React.KeyboardEvent<HTMLTextAreaElement>
  ): void => {
    if (event.key === "Enter" && !event.shiftKey) {
      if (textAreaInputRef.current && !loading) {
        event.preventDefault();
        getCompletion(textAreaInputRef.current.value);
      }
    }
  };

  return (
    <div className="text-primary     relative  h-full rounded  ">
      <div
        style={{ zIndex: 100 }}
        className=" absolute right-0  text-secondary -top-8 rounded p-2"
      >
        {" "}
        <div className="text-xs"> {session?.flow_config.name}</div>
      </div>
      <div
        style={{ zIndex: 100 }}
        className=" absolute right-0  text-secondary -top-8 rounded p-2"
      >
        {" "}
        <div className="text-xs"> {session?.flow_config.name}</div>
      </div>
      <div
        ref={messageBoxInputRef}
        className="flex h-full  flex-col rounded  scroll pr-2 overflow-auto  "
        style={{ minHeight: "300px", maxHeight: chatMaxHeight }}
      >
        <div className="scroll-gradient h-10">
          {" "}
          <span className="  inline-block h-6"></span>{" "}
        </div>
        <div className="flex-1  boder mt-4"></div>
        {!messages && messages !== null && (
          <div className="w-full text-center boder mt-4">
            <div>
              {" "}
              <BounceLoader />
            </div>
            loading messages
          </div>
        )}

        {messages && messages?.length === 0 && (
          <div className="ml-2 text-sm text-secondary ">
            <InformationCircleIcon className="inline-block h-6 mr-2" />
            No messages in the current session. Start a conversation to begin.
          </div>
        )}
        <div className="ml-2"> {messageListView}</div>
        <div className="ml-2 h-6   mb-4 mt-2   ">
          {loading && <BounceLoader />}
        </div>
      </div>
      {editable && (
        <div className="mt-2 p-2 absolute   bg-primary  bottom-0 w-full">
          <div
            className={`rounded p-2 shadow-lg flex mb-1  gap-2 ${
              loading ? " opacity-50 pointer-events-none" : ""
            }`}
          >
            {/* <input className="flex-1 p-2 ring-2" /> */}
            <form
              autoComplete="on"
              className="flex-1 relative"
              onSubmit={(e) => {
                e.preventDefault();
              }}
            >
              <textarea
                id="queryInput"
                name="queryInput"
                autoComplete="on"
                onKeyDown={handleKeyDown}
                onChange={handleTextChange}
                placeholder="Write message here..."
                ref={textAreaInputRef}
                className="flex items-center w-full resize-none text-gray-600 bg-white p-2 ring-2 rounded-sm pl-5 pr-16"
                style={{ maxHeight: "120px", overflowY: "auto" }}
              />
              <div
                role={"button"}
                style={{ width: "45px", height: "35px" }}
                title="Send message"
                onClick={() => {
                  if (textAreaInputRef.current && !loading) {
                    getCompletion(textAreaInputRef.current.value);
                  }
                }}
                className="absolute right-3 bottom-2 bg-accent hover:brightness-75 transition duration-300 rounded cursor-pointer flex justify-center items-center"
              >
                {" "}
                {!loading && (
                  <div className="inline-block  ">
                    <PaperAirplaneIcon className="h-6 w-6 text-white " />{" "}
                  </div>
                )}
                {loading && (
                  <div className="inline-block   ">
                    <Cog6ToothIcon className="text-white animate-spin rounded-full h-6 w-6" />
                  </div>
                )}
              </div>
            </form>
          </div>{" "}
          <div>
            <div className="mt-2 text-xs text-secondary">
              Blank slate? Try one of the example prompts below{" "}
            </div>
            <div
              className={`mt-2 inline-flex gap-2 flex-wrap  ${
                loading ? "brightness-75 pointer-events-none" : ""
              }`}
            >
              {promptButtons}
            </div>
          </div>
          {error && !error.status && (
            <div className="p-2 border rounded mt-4 text-orange-500 text-sm">
              {" "}
              <ExclamationTriangleIcon className="h-5 text-orange-500 inline-block mr-2" />{" "}
              {error.message}
            </div>
          )}
        </div>
      )}
    </div>
  );
};
export default ChatBox;<|MERGE_RESOLUTION|>--- conflicted
+++ resolved
@@ -149,27 +149,11 @@
       >
         {" "}
         <div className={`  ${isUser ? "" : " w-full"} inline-flex gap-2`}>
-<<<<<<< HEAD
           <div className=""></div>
-=======
-          <div className="">
-            {" "}
-            {/* {isUser && <UserIcon className="inline-block h-6 " />}
-            {!isUser && (
-              <span className="inline-block  text-accent  bg-primary pb-2 ml-1">
-                <Icon icon="app" size={8} />
-              </span>
-            )} */}
-          </div>
->>>>>>> 36080799
           <div className="font-semibold text-secondary text-sm w-16">{`${
             isUser ? "USER" : "AGENTS"
           }`}</div>
           <div
-<<<<<<< HEAD
-=======
-            // style={{ minWidth: "70%" }}
->>>>>>> 36080799
             className={`inline-block group relative ${
               isUser ? "" : " w-full "
             } p-2 rounded  ${css}`}

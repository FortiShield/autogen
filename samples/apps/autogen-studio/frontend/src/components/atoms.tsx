import {
  ChevronDownIcon,
  ChevronUpIcon,
  Cog8ToothIcon,
  XMarkIcon,
  ClipboardIcon,
  InformationCircleIcon,
} from "@heroicons/react/24/outline";
import React, { ReactNode, useEffect, useRef, useState } from "react";
import Icon from "./icons";
import { Modal, Table, Tooltip, theme } from "antd";
import Editor from "@monaco-editor/react";
import Papa from "papaparse";
import remarkGfm from "remark-gfm";
import ReactMarkdown from "react-markdown";
import { atomDark } from "react-syntax-highlighter/dist/esm/styles/prism";
import { Prism as SyntaxHighlighter } from "react-syntax-highlighter";
import { truncateText } from "./utils";

const { useToken } = theme;
interface CodeProps {
  node?: any;
  inline?: any;
  className?: any;
  children?: React.ReactNode;
}

interface IProps {
  children?: ReactNode;
  title?: string | ReactNode;
  subtitle?: string | ReactNode;
  count?: number;
  active?: boolean;
  cursor?: string;
  icon?: ReactNode;
  padding?: string;
  className?: string;
  open?: boolean;
  hoverable?: boolean;
  onClick?: () => void;
  loading?: boolean;
}

export const SectionHeader = ({
  children,
  title,
  subtitle,
  count,
  icon,
}: IProps) => {
  return (
    <div className="mb-4">
      <h1 className="text-primary text-2xl">
        {/* {count !== null && <span className="text-accent mr-1">{count}</span>} */}
        {icon && <>{icon}</>}
        {title}
        {count !== null && (
          <span className="text-accent mr-1 ml-2 text-xs">{count}</span>
        )}
      </h1>
      {subtitle && <span className="inline-block">{subtitle}</span>}
      {children}
    </div>
  );
};

export const IconButton = ({
  onClick,
  icon,
  className,
  active = false,
}: IProps) => {
  return (
    <span
      role={"button"}
      onClick={onClick}
      className={`inline-block mr-2 hover:text-accent transition duration-300 ${className} ${
        active ? "border-accent border rounded text-accent" : ""
      }`}
    >
      {icon}
    </span>
  );
};

export const LaunchButton = ({
  children,
  onClick,
  className = "p-3 px-5 ",
}: any) => {
  return (
    <button
      role={"button"}
      className={` focus:ring ring-accent  ring-l-none  rounded  cursor-pointer hover:brightness-110 bg-accent transition duration-500    text-white ${className} `}
      onClick={onClick}
    >
      {children}
    </button>
  );
};

export const SecondaryButton = ({ children, onClick, className }: any) => {
  return (
    <button
      role={"button"}
      className={` ${className}   focus:ring ring-accent  p-2 px-5 rounded  cursor-pointer hover:brightness-90 bg-secondary transition duration-500    text-primary`}
      onClick={onClick}
    >
      {children}
    </button>
  );
};

export const Card = ({
  children,
  title,
  subtitle,
  hoverable = true,
  active,
  cursor = "cursor-pointer",
  className = "p-3",
  onClick,
}: IProps) => {
  let border = active
    ? "border-accent"
    : "border-secondary hover:border-accent ";
  border = hoverable ? border : "border-secondary";

  return (
    <button
      tabIndex={0}
      onClick={onClick}
      role={"button"}
      className={`${border} border-2 bg-secondary  group ${className} w-full text-left rounded ${cursor} transition duration-300`}
    >
      <div className="mt- text-sm text-secondary  h-full break-words">
        {title && (
          <div className="text-accent rounded font-semibold  text-xs pb-1">
            {title}
          </div>
        )}
        <div>{subtitle}</div>
        {children}
      </div>
    </button>
  );
};

export const CollapseBox = ({
  title,
  subtitle,
  children,
  className = " p-3",
  open = false,
}: IProps) => {
  const [isOpen, setIsOpen] = React.useState<boolean>(open);
  const chevronClass = "h-4 cursor-pointer inline-block mr-1";
  return (
    <div
      onMouseDown={(e) => {
        if (e.detail > 1) {
          e.preventDefault();
        }
      }}
      className="bordper border-secondary rounded"
    >
      <div
        onClick={() => {
          setIsOpen(!isOpen);
        }}
        className={`cursor-pointer bg-secondary p-2 rounded ${
          isOpen ? "rounded-b-none " : " "
        }"}`}
      >
        {isOpen && <ChevronUpIcon className={chevronClass} />}
        {!isOpen && <ChevronDownIcon className={chevronClass} />}

        <span className=" inline-block -mt-2 mb-2 text-xs">
          {" "}
          {/* {isOpen ? "hide" : "show"} section |  */}
          {title}
        </span>
      </div>

      {isOpen && (
        <div className={`${className} bg-tertiary  rounded rounded-t-none`}>
          {children}
        </div>
      )}
    </div>
  );
};

export const HighLight = ({ children }: IProps) => {
  return <span className="border-b border-accent">{children}</span>;
};

export const LoadBox = ({
  subtitle,
  className = "my-2 text-accent ",
}: IProps) => {
  return (
    <div className={`${className} `}>
      {" "}
      <span className="mr-2 ">
        {" "}
        <Icon size={5} icon="loading" />
      </span>{" "}
      {subtitle}
    </div>
  );
};

export const LoadingBar = ({ children }: IProps) => {
  return (
    <>
      <div className="rounded bg-secondary  p-3">
        <span className="inline-block h-6 w-6 relative mr-2">
          <Cog8ToothIcon className="animate-ping text-accent absolute inline-flex h-full w-full rounded-ful  opacity-75" />
          <Cog8ToothIcon className="relative text-accent animate-spin  inline-flex rounded-full h-6 w-6" />
        </span>
        {children}
      </div>
      <div className="relative">
        <div className="loadbar rounded-b"></div>
      </div>
    </>
  );
};

export const MessageBox = ({ title, children, className }: IProps) => {
  const messageBox = useRef<HTMLDivElement>(null);

  const closeMessage = () => {
    if (messageBox.current) {
      messageBox.current.remove();
    }
  };

  return (
    <div
      ref={messageBox}
      className={`${className} p-3  rounded  bg-secondary transition duration-1000 ease-in-out  overflow-hidden`}
    >
      {" "}
      <div className="flex gap-2 mb-2">
        <div className="flex-1">
          {/* <span className="mr-2 text-accent">
            <InformationCircleIcon className="h-6 w-6 inline-block" />
          </span>{" "} */}
          <span className="font-semibold text-primary text-base">{title}</span>
        </div>
        <div>
          <span
            onClick={() => {
              closeMessage();
            }}
            className=" border border-secondary bg-secondary brightness-125 hover:brightness-100 cursor-pointer transition duration-200   inline-block px-1 pb-1 rounded text-primary"
          >
            <XMarkIcon className="h-4 w-4 inline-block" />
          </span>
        </div>
      </div>
      {children}
    </div>
  );
};

export const GroupView = ({
  children,
  title,
  className = "text-primary bg-primary ",
}: any) => {
  return (
    <div className={`rounded mt-4  border-secondary   ${className}`}>
      <div className="mt-4 p-2 rounded border relative">
        <div className={`absolute  -top-3 inline-block ${className}`}>
          {title}
        </div>
        <div className="mt-2"> {children}</div>
      </div>
    </div>
  );
};

export const ExpandView = ({
  children,
  icon = null,
  className = "",
  title = "Detail View",
}: any) => {
  const [isOpen, setIsOpen] = React.useState(false);
  let windowAspect = 1;
  if (typeof window !== "undefined") {
    windowAspect = window.innerWidth / window.innerHeight;
  }
  const minImageWidth = 400;
  return (
    <div
      style={{
        minHeight: "100px",
      }}
      className={`h-full    rounded mb-6  border-secondary ${className}`}
    >
      <div
        role="button"
        onClick={() => {
          setIsOpen(true);
        }}
        className="text-xs mb-2 h-full w-full break-words"
      >
        {icon ? icon : children}
      </div>
      {isOpen && (
        <Modal
          title={title}
          width={800}
          open={isOpen}
          onCancel={() => setIsOpen(false)}
          footer={null}
        >
          {/* <ResizableBox
            // handle={<span className="text-accent">resize</span>}
            lockAspectRatio={false}
            handle={
              <div className="absolute right-0 bottom-0 cursor-se-resize  font-semibold boprder p-3 bg-secondary">
                <ArrowDownRightIcon className="h-4 w-4 inline-block" />
              </div>
            }
            width={800}
            height={minImageWidth * windowAspect}
            minConstraints={[minImageWidth, minImageWidth * windowAspect]}
            maxConstraints={[900, 900 * windowAspect]}
            className="overflow-auto w-full rounded select-none "
          > */}
          {children}
          {/* </ResizableBox> */}
        </Modal>
      )}
    </div>
  );
};

export const LoadingOverlay = ({ children, loading }: IProps) => {
  return (
    <>
      {loading && (
        <>
          <div
            className="absolute inset-0 bg-secondary flex  pointer-events-none"
            style={{ opacity: 0.5 }}
          >
            {/* Overlay background */}
          </div>
          <div
            className="absolute inset-0 flex items-center justify-center"
            style={{ pointerEvents: "none" }}
          >
            {/* Center BounceLoader without inheriting the opacity */}
            <BounceLoader />
          </div>
        </>
      )}
      <div className="relative">{children}</div>
    </>
  );
};

export const MarkdownView = ({
  data,
  className = "",
  showCode = true,
}: {
  data: string;
  className?: string;
  showCode?: boolean;
}) => {
  function processString(inputString: string): string {
    inputString = inputString.replace(/\n/g, "  \n");
    const markdownPattern = /```markdown\s+([\s\S]*?)\s+```/g;
    return inputString?.replace(markdownPattern, (match, content) => content);
  }
  const [showCopied, setShowCopied] = React.useState(false);

  const CodeView = ({ props, children, language }: any) => {
    const [codeVisible, setCodeVisible] = React.useState(showCode);
    return (
      <div>
        <div className=" flex  ">
          <div
            role="button"
            onClick={() => {
              setCodeVisible(!codeVisible);
            }}
            className="  flex-1 mr-4  "
          >
            {!codeVisible && (
              <div className=" text-white hover:text-accent duration-300">
                <ChevronDownIcon className="inline-block  w-5 h-5" />
                <span className="text-xs"> show</span>
              </div>
            )}

            {codeVisible && (
              <div className=" text-white hover:text-accent duration-300">
                {" "}
                <ChevronUpIcon className="inline-block  w-5 h-5" />
                <span className="text-xs"> hide</span>
              </div>
            )}
          </div>
          {/* <div className="flex-1"></div> */}
          <div>
            {showCopied && (
              <div className="inline-block text-sm       text-white">
                {" "}
                🎉 Copied!{" "}
              </div>
            )}
            <ClipboardIcon
              role={"button"}
              onClick={() => {
                navigator.clipboard.writeText(data);
                // message.success("Code copied to clipboard");
                setShowCopied(true);
                setTimeout(() => {
                  setShowCopied(false);
                }, 3000);
              }}
              className=" inline-block duration-300 text-white hover:text-accent w-5 h-5"
            />
          </div>
        </div>
        {codeVisible && (
          <SyntaxHighlighter
            {...props}
            style={atomDark}
            language={language}
            className="rounded w-full"
            PreTag="div"
            wrapLongLines={true}
          >
            {String(children).replace(/\n$/, "")}
          </SyntaxHighlighter>
        )}
      </div>
    );
  };

  return (
    <div
      className={` w-full   chatbox prose dark:prose-invert text-primary rounded   ${className}`}
    >
      <ReactMarkdown
        className="   w-full"
        remarkPlugins={[remarkGfm]}
        components={{
          code({ node, inline, className, children, ...props }: CodeProps) {
            const match = /language-(\w+)/.exec(className || "");
            const language = match ? match[1] : "text";
            return !inline && match ? (
              <CodeView props={props} children={children} language={language} />
            ) : (
              <code {...props} className={className}>
                {children}
              </code>
            );
          },
        }}
      >
        {processString(data)}
      </ReactMarkdown>
    </div>
  );
};

interface ICodeProps {
  code: string;
  language: string;
  title?: string;
  showLineNumbers?: boolean;
  className?: string | undefined;
  wrapLines?: boolean;
  maxWidth?: string;
  maxHeight?: string;
  minHeight?: string;
}

export const CodeBlock = ({
  code,
  language = "python",
  showLineNumbers = false,
  className = " ",
  wrapLines = false,
  maxHeight = "400px",
  minHeight = "auto",
}: ICodeProps) => {
  const codeString = code;

  const [showCopied, setShowCopied] = React.useState(false);
  return (
    <div className="relative">
      <div className="  rounded absolute right-5 top-4 z-10 ">
        <div className="relative border border-transparent w-full h-full">
          <div
            style={{ zIndex: -1 }}
            className="w-full absolute top-0 h-full bg-gray-900 hover:bg-opacity-0 duration-300 bg-opacity-50 rounded"
          ></div>
          <div className="   ">
            {showCopied && (
              <div className="inline-block px-2 pl-3 text-white">
                {" "}
                🎉 Copied!{" "}
              </div>
            )}
            <ClipboardIcon
              role={"button"}
              onClick={() => {
                navigator.clipboard.writeText(codeString);
                // message.success("Code copied to clipboard");
                setShowCopied(true);
                setTimeout(() => {
                  setShowCopied(false);
                }, 6000);
              }}
              className="m-2  inline-block duration-300 text-white hover:text-accent w-5 h-5"
            />
          </div>
        </div>
      </div>
      <div
        id="codeDivBox"
        className={`rounded w-full overflow-auto overflow-y-scroll   scroll ${className}`}
        style={{ maxHeight: maxHeight, minHeight: minHeight }}
      >
        <SyntaxHighlighter
          id="codeDiv"
          className="rounded-sm h-full break-all"
          language={language}
          showLineNumbers={showLineNumbers}
          style={atomDark}
          wrapLines={wrapLines}
          wrapLongLines={wrapLines}
        >
          {codeString}
        </SyntaxHighlighter>
      </div>
    </div>
  );
};

// Controls Row
export const ControlRowView = ({
  title,
  description,
  value,
  control,
  className,
  truncateLength = 20,
}: {
  title: string;
  description: string;
  value: string | number | boolean;
  control: any;
  className?: string;
  truncateLength?: number;
}) => {
  return (
    <div className={`${className}`}>
      <div>
        <span className="text-primary inline-block">{title} </span>
        <span className="text-xs ml-1 text-accent -mt-2 inline-block">
          {truncateText(value + "", truncateLength)}
        </span>{" "}
        <Tooltip title={description}>
          <InformationCircleIcon className="text-gray-400 inline-block w-4 h-4" />
        </Tooltip>
      </div>
      {control}
      <div className="bordper-b  border-secondary border-dashed pb-2 mxp-2"></div>
    </div>
  );
};

<<<<<<< HEAD
export const ModelSelector = ({
  configs,
  setConfigs,
  className,
}: {
  configs: IModelConfig[];
  setConfigs: (configs: IModelConfig[]) => void;
  className?: string;
}) => {
  // const [configs, setConfigs] = useState<IModelConfig[]>(modelConfigs);
  const [isModalVisible, setIsModalVisible] = useState(false);
  const [newModelConfig, setNewModelConfig] = useState<IModelConfig | null>(
    null
  );
  const [editIndex, setEditIndex] = useState<number | null>(null);
  const [loading, setLoading] = useState(false);
  const [error, setError] = useState<string | null>(null);

  const [models, setModels] = useState<IModelConfig[]>([]);
  const serverUrl = getServerUrl();

  const { user } = React.useContext(appContext);
  const listModelsUrl = `${serverUrl}/models?user_id=${user?.email}`;

  // const sanitizeModelConfig = (config: IModelConfig) => {
  //   const sanitizedConfig: IModelConfig = { model: config.model };
  //   if (config.api_key) sanitizedConfig.api_key = config.api_key;
  //   if (config.base_url) sanitizedConfig.base_url = config.base_url;
  //   if (config.api_type) sanitizedConfig.api_type = config.api_type;
  //   if (config.api_version) sanitizedConfig.api_version = config.api_version;
  //   return sanitizedConfig;
  // };

  const handleRemoveConfig = (index: number) => {
    const updatedConfigs = configs.filter((_, i) => i !== index);

    setConfigs(updatedConfigs);
  };

  const showModal = (config: IModelConfig | null, index: number | null) => {
    setNewModelConfig(config);
    setEditIndex(index);
    setIsModalVisible(true);
  };

  const fetchModels = () => {
    setError(null);
    setLoading(true);
    // const fetch;
    const payLoad = {
      method: "GET",
      headers: {
        "Content-Type": "application/json",
      },
    };

    const onSuccess = (data: any) => {
      if (data && data.status) {
        // message.success(data.message);
        setModels(data.data);
      } else {
        message.error(data.message);
      }
      setLoading(false);
    };
    const onError = (err: any) => {
      setError(err);
      message.error(err.message);
      setLoading(false);
    };
    fetchJSON(listModelsUrl, payLoad, onSuccess, onError);
  };

  useEffect(() => {
    fetchModels();
  }, []);

  const modelItems: MenuProps["items"] =
    models.length > 0
      ? models.map((model: IModelConfig, index: number) => ({
          key: index,
          label: (
            <>
              <div>{model.model}</div>
              <div className="text-xs text-accent">
                {truncateText(model.description || "", 20)}
              </div>
            </>
          ),
          value: index,
        }))
      : [
          {
            key: -1,
            label: <>No models found</>,
            value: 0,
          },
        ];

  const modelOnClick: MenuProps["onClick"] = ({ key }) => {
    const selectedIndex = parseInt(key.toString());
    let selectedModel = models[selectedIndex];
    const updatedConfigs = [...configs, selectedModel];
    setConfigs(updatedConfigs);
  };

  const menuStyle: React.CSSProperties = {
    boxShadow: "none",
  };

  const { token } = useToken();
  const contentStyle: React.CSSProperties = {
    backgroundColor: token.colorBgElevated,
    borderRadius: token.borderRadiusLG,
    boxShadow: token.boxShadowSecondary,
  };

  const addModelsMessage = (
    <span className="text-xs">
      {" "}
      <ExclamationTriangleIcon className="w-4 h-4 inline-block mr-1" /> Please
      create models in the Model tab
    </span>
  );

  const AddModelsDropDown = () => {
    return (
      <Dropdown
        menu={{ items: modelItems, onClick: modelOnClick }}
        placement="bottomRight"
        trigger={["click"]}
        dropdownRender={(menu) => (
          <div style={contentStyle}>
            {React.cloneElement(menu as React.ReactElement, {
              style: menuStyle,
            })}
            {models.length === 0 && (
              <>
                <Divider style={{ margin: 0 }} />
                <Space style={{ padding: 8 }}></Space>
                <div className="p-3">{addModelsMessage}</div>
              </>
            )}
          </div>
        )}
      >
        <div
          className="inline-flex mr-1 mb-1 p-1 px-2 rounded border hover:border-accent duration-300 hover:text-accent"
          role="button"
        >
          add <PlusIcon className="w-4 h-4 inline-block mt-1" />
        </div>
      </Dropdown>
    );
  };

  const handleOk = () => {
    if (newModelConfig?.model.trim()) {
      const sanitizedConfig = newModelConfig;

      if (editIndex !== null) {
        // Edit existing model
        const updatedConfigs = [...configs];
        updatedConfigs[editIndex] = sanitizedConfig;
        setConfigs(updatedConfigs);
      } else {
        // Add new model
        setConfigs([...configs, sanitizedConfig]);
      }
      setIsModalVisible(false);
      setNewModelConfig(null);
      setEditIndex(null);
    } else {
      // Handle case where 'model' field is empty
      // Could provide user feedback here (e.g., input validation error)
      message.error("Model name cannot be empty");
    }
  };

  const handleCancel = () => {
    setIsModalVisible(false);
    setNewModelConfig(null);
    setEditIndex(null);
  };

  const updateNewModelConfig = (field: keyof IModelConfig, value: string) => {
    setNewModelConfig((prevState) =>
      prevState ? { ...prevState, [field]: value } : null
    );
  };

  const modelButtons = configs.map((config, i) => {
    const tooltipText = (
      <>
        <div>{config.model}</div>
        {config.base_url && <div>{config.base_url}</div>}
        {config.api_key && <div>{obscureString(config.api_key, 3)}</div>}
        <div className="text-xs text-accent">
          {truncateText(config.description || "", 90)}
        </div>
      </>
    );
    return (
      <div
        key={"modelrow_" + i}
        // role="button"
        className="mr-1 mb-1 p-1 px-2 rounded border"
        // onClick={() => showModal(config, i)}
      >
        <div className="inline-flex">
          {" "}
          <Tooltip title={tooltipText}>
            <div>{config.model}</div>{" "}
          </Tooltip>
          <div
            role="button"
            onClick={(e) => {
              e.stopPropagation(); // Prevent opening the modal to edit
              handleRemoveConfig(i);
            }}
            className="ml-1 text-primary hover:text-accent duration-300"
          >
            <XMarkIcon className="w-4 h-4 inline-block" />
          </div>
        </div>
      </div>
    );
  });

  return (
    <div className={`${className}`}>
      <div className="flex flex-wrap">
        {modelButtons}
        <AddModelsDropDown />
      </div>
      <Modal
        title={`${editIndex !== null ? "Edit" : "Add"} Model Configuration`}
        open={isModalVisible}
        onOk={handleOk}
        onCancel={handleCancel}
        footer={[
          <Button key="back" onClick={handleCancel}>
            Cancel
          </Button>,
          <Button key="submit" type="primary" onClick={handleOk}>
            {editIndex !== null ? "Save Changes" : "Add Model"}
          </Button>,
        ]}
      >
        <div className="text-sm my-2">Enter parameters for your model.</div>
        <Input
          placeholder="Model Name"
          value={newModelConfig?.model}
          onChange={(e) => updateNewModelConfig("model", e.target.value)}
        />
        <Input.Password
          className="mt-2"
          placeholder="API Key"
          value={newModelConfig?.api_key}
          onChange={(e) => updateNewModelConfig("api_key", e.target.value)}
        />
        <Input
          className="mt-2"
          placeholder="Base URL"
          value={newModelConfig?.base_url}
          onChange={(e) => updateNewModelConfig("base_url", e.target.value)}
        />
        <Input
          className="mt-2"
          placeholder="Model Type (optional)"
          value={newModelConfig?.api_type}
          onChange={(e) => updateNewModelConfig("api_type", e.target.value)}
        />

        <Input
          className="mt-2"
          placeholder="API Version (optional)"
          value={newModelConfig?.api_version}
          onChange={(e) => updateNewModelConfig("api_version", e.target.value)}
        />

        <Input
          className="mt-2"
          placeholder="Default Headers (optional)"
          value={newModelConfig?.default_headers}
          onChange={(e) => updateNewModelConfig("default_headers", e.target.value)}
        />
      </Modal>
    </div>
  );
};

=======
>>>>>>> d461100b
export const BounceLoader = ({
  className,
  title = "",
}: {
  className?: string;
  title?: string;
}) => {
  return (
    <div className="inline-block">
      <div className="inline-flex gap-2">
        <span className="  rounded-full bg-accent h-2 w-2  inline-block"></span>
        <span className="animate-bounce rounded-full bg-accent h-3 w-3  inline-block"></span>
        <span className=" rounded-full bg-accent h-2 w-2  inline-block"></span>
      </div>
      <span className="  text-sm">{title}</span>
    </div>
  );
};

export const ImageLoader = ({
  src,
  className = "",
}: {
  src: string;
  className?: string;
}) => {
  const [isLoading, setIsLoading] = useState(true);

  return (
    <div className="w-full rounded relative">
      {isLoading && (
        <div className="absolute h-24 inset-0 flex items-center justify-center">
          <BounceLoader title=" loading .." />{" "}
        </div>
      )}
      <img
        alt="Dynamic content"
        src={src}
        className={`w-full  rounded ${
          isLoading ? "opacity-0" : "opacity-100"
        } ${className}`}
        onLoad={() => setIsLoading(false)}
      />
    </div>
  );
};

type DataRow = { [key: string]: any };
export const CsvLoader = ({
  csvUrl,
  className,
}: {
  csvUrl: string;
  className?: string;
}) => {
  const [data, setData] = useState<DataRow[]>([]);
  const [columns, setColumns] = useState<any[]>([]);
  const [isLoading, setIsLoading] = useState<boolean>(true);
  const [pageSize, setPageSize] = useState<number>(50);

  useEffect(() => {
    const fetchData = async () => {
      try {
        const response = await fetch(csvUrl);
        const csvString = await response.text();
        const parsedData = Papa.parse(csvString, {
          header: true,
          dynamicTyping: true,
          skipEmptyLines: true,
        });
        setData(parsedData.data as DataRow[]);

        // Use the keys of the first object for column headers
        const firstRow = parsedData.data[0] as DataRow; // Type assertion
        const columnHeaders: any[] = Object.keys(firstRow).map((key) => {
          const val = {
            title: key.charAt(0).toUpperCase() + key.slice(1), // Capitalize the key for the title
            dataIndex: key,
            key: key,
          };
          if (typeof firstRow[key] === "number") {
            return {
              ...val,
              sorter: (a: DataRow, b: DataRow) => a[key] - b[key],
            };
          }
          return val;
        });
        setColumns(columnHeaders);
        setIsLoading(false);
      } catch (error) {
        console.error("Error fetching CSV data:", error);
        setIsLoading(false);
      }
    };

    fetchData();
  }, [csvUrl]);

  // calculate x scroll, based on number of columns
  const scrollX = columns.length * 150;

  return (
    <div className={`CsvLoader ${className}`}>
      <Table
        dataSource={data}
        columns={columns}
        loading={isLoading}
        pagination={{ pageSize: pageSize }}
        scroll={{ y: 450, x: scrollX }}
        onChange={(pagination) => {
          setPageSize(pagination.pageSize || 50);
        }}
      />
    </div>
  );
};

export const CodeLoader = ({
  url,
  className,
}: {
  url: string;
  className?: string;
}) => {
  const [isLoading, setIsLoading] = useState(true);
  const [code, setCode] = useState<string | null>(null);

  React.useEffect(() => {
    fetch(url)
      .then((response) => response.text())
      .then((data) => {
        setCode(data);
        setIsLoading(false);
      });
  }, [url]);

  return (
    <div className={`w-full rounded relative ${className}`}>
      {isLoading && (
        <div className="absolute h-24 inset-0 flex items-center justify-center">
          <BounceLoader />
        </div>
      )}

      {!isLoading && <CodeBlock code={code || ""} language={"python"} />}
    </div>
  );
};

export const PdfViewer = ({ url }: { url: string }) => {
  const [loading, setLoading] = useState<boolean>(true);

  React.useEffect(() => {
    // Assuming the URL is directly usable as the source for the <object> tag
    setLoading(false);
    // Note: No need to handle the creation and cleanup of a blob URL or converting file content as it's not provided anymore.
  }, [url]);

  // Render the PDF viewer
  return (
    <div className="h-full">
      {loading && <p>Loading PDF...</p>}
      {!loading && (
        <object
          className="w-full rounded"
          data={url}
          type="application/pdf"
          width="100%"
          height="450px"
        >
          <p>PDF cannot be displayed.</p>
        </object>
      )}
    </div>
  );
};

export const MonacoEditor = ({
  value,
  editorRef,
  language,
  onChange,
  minimap = true,
}: {
  value: string;
  onChange?: (value: string) => void;
  editorRef: any;
  language: string;
  minimap?: boolean;
}) => {
  const [isEditorReady, setIsEditorReady] = useState(false);
  const onEditorDidMount = (editor: any, monaco: any) => {
    editorRef.current = editor;
    setIsEditorReady(true);
  };
  return (
    <div className="h-full rounded">
      <Editor
        height="100%"
        className="h-full rounded"
        defaultLanguage={language}
        defaultValue={value}
        value={value}
        onChange={(value: string | undefined) => {
          if (onChange && value) {
            onChange(value);
          }
        }}
        onMount={onEditorDidMount}
        theme="vs-dark"
        options={{
          wordWrap: "on",
          wrappingIndent: "indent",
          wrappingStrategy: "advanced",
          minimap: {
            enabled: minimap,
          },
        }}
      />
    </div>
  );
};

export const CardHoverBar = ({
  items,
}: {
  items: {
    title: string;
    icon: any;
    hoverText: string;
    onClick: (e: any) => void;
  }[];
}) => {
  const itemRows = items.map((item, i) => {
    return (
      <div
        key={"cardhoverrow" + i}
        role="button"
        className="text-accent text-xs inline-block hover:bg-primary p-2 rounded"
        onClick={item.onClick}
      >
        <Tooltip title={item.hoverText}>
          <item.icon className=" w-5, h-5 cursor-pointer inline-block" />
        </Tooltip>
      </div>
    );
  });
  return (
    <div
      onMouseEnter={(e) => {
        e.stopPropagation();
      }}
      className=" mt-2 text-right opacity-0 group-hover:opacity-100 "
    >
      {itemRows}
    </div>
  );
};

export const AgentRow = ({ message }: { message: any }) => {
  return (
    <GroupView
      title={
        <div className="rounded p-1 px-2 inline-block text-xs bg-secondary">
          <span className="font-semibold">{message.sender}</span> ( to{" "}
          {message.recipient} )
        </div>
      }
      className="m"
    >
      <MarkdownView data={message.message?.content} className="text-sm" />
    </GroupView>
  );
};<|MERGE_RESOLUTION|>--- conflicted
+++ resolved
@@ -582,301 +582,6 @@
   );
 };
 
-<<<<<<< HEAD
-export const ModelSelector = ({
-  configs,
-  setConfigs,
-  className,
-}: {
-  configs: IModelConfig[];
-  setConfigs: (configs: IModelConfig[]) => void;
-  className?: string;
-}) => {
-  // const [configs, setConfigs] = useState<IModelConfig[]>(modelConfigs);
-  const [isModalVisible, setIsModalVisible] = useState(false);
-  const [newModelConfig, setNewModelConfig] = useState<IModelConfig | null>(
-    null
-  );
-  const [editIndex, setEditIndex] = useState<number | null>(null);
-  const [loading, setLoading] = useState(false);
-  const [error, setError] = useState<string | null>(null);
-
-  const [models, setModels] = useState<IModelConfig[]>([]);
-  const serverUrl = getServerUrl();
-
-  const { user } = React.useContext(appContext);
-  const listModelsUrl = `${serverUrl}/models?user_id=${user?.email}`;
-
-  // const sanitizeModelConfig = (config: IModelConfig) => {
-  //   const sanitizedConfig: IModelConfig = { model: config.model };
-  //   if (config.api_key) sanitizedConfig.api_key = config.api_key;
-  //   if (config.base_url) sanitizedConfig.base_url = config.base_url;
-  //   if (config.api_type) sanitizedConfig.api_type = config.api_type;
-  //   if (config.api_version) sanitizedConfig.api_version = config.api_version;
-  //   return sanitizedConfig;
-  // };
-
-  const handleRemoveConfig = (index: number) => {
-    const updatedConfigs = configs.filter((_, i) => i !== index);
-
-    setConfigs(updatedConfigs);
-  };
-
-  const showModal = (config: IModelConfig | null, index: number | null) => {
-    setNewModelConfig(config);
-    setEditIndex(index);
-    setIsModalVisible(true);
-  };
-
-  const fetchModels = () => {
-    setError(null);
-    setLoading(true);
-    // const fetch;
-    const payLoad = {
-      method: "GET",
-      headers: {
-        "Content-Type": "application/json",
-      },
-    };
-
-    const onSuccess = (data: any) => {
-      if (data && data.status) {
-        // message.success(data.message);
-        setModels(data.data);
-      } else {
-        message.error(data.message);
-      }
-      setLoading(false);
-    };
-    const onError = (err: any) => {
-      setError(err);
-      message.error(err.message);
-      setLoading(false);
-    };
-    fetchJSON(listModelsUrl, payLoad, onSuccess, onError);
-  };
-
-  useEffect(() => {
-    fetchModels();
-  }, []);
-
-  const modelItems: MenuProps["items"] =
-    models.length > 0
-      ? models.map((model: IModelConfig, index: number) => ({
-          key: index,
-          label: (
-            <>
-              <div>{model.model}</div>
-              <div className="text-xs text-accent">
-                {truncateText(model.description || "", 20)}
-              </div>
-            </>
-          ),
-          value: index,
-        }))
-      : [
-          {
-            key: -1,
-            label: <>No models found</>,
-            value: 0,
-          },
-        ];
-
-  const modelOnClick: MenuProps["onClick"] = ({ key }) => {
-    const selectedIndex = parseInt(key.toString());
-    let selectedModel = models[selectedIndex];
-    const updatedConfigs = [...configs, selectedModel];
-    setConfigs(updatedConfigs);
-  };
-
-  const menuStyle: React.CSSProperties = {
-    boxShadow: "none",
-  };
-
-  const { token } = useToken();
-  const contentStyle: React.CSSProperties = {
-    backgroundColor: token.colorBgElevated,
-    borderRadius: token.borderRadiusLG,
-    boxShadow: token.boxShadowSecondary,
-  };
-
-  const addModelsMessage = (
-    <span className="text-xs">
-      {" "}
-      <ExclamationTriangleIcon className="w-4 h-4 inline-block mr-1" /> Please
-      create models in the Model tab
-    </span>
-  );
-
-  const AddModelsDropDown = () => {
-    return (
-      <Dropdown
-        menu={{ items: modelItems, onClick: modelOnClick }}
-        placement="bottomRight"
-        trigger={["click"]}
-        dropdownRender={(menu) => (
-          <div style={contentStyle}>
-            {React.cloneElement(menu as React.ReactElement, {
-              style: menuStyle,
-            })}
-            {models.length === 0 && (
-              <>
-                <Divider style={{ margin: 0 }} />
-                <Space style={{ padding: 8 }}></Space>
-                <div className="p-3">{addModelsMessage}</div>
-              </>
-            )}
-          </div>
-        )}
-      >
-        <div
-          className="inline-flex mr-1 mb-1 p-1 px-2 rounded border hover:border-accent duration-300 hover:text-accent"
-          role="button"
-        >
-          add <PlusIcon className="w-4 h-4 inline-block mt-1" />
-        </div>
-      </Dropdown>
-    );
-  };
-
-  const handleOk = () => {
-    if (newModelConfig?.model.trim()) {
-      const sanitizedConfig = newModelConfig;
-
-      if (editIndex !== null) {
-        // Edit existing model
-        const updatedConfigs = [...configs];
-        updatedConfigs[editIndex] = sanitizedConfig;
-        setConfigs(updatedConfigs);
-      } else {
-        // Add new model
-        setConfigs([...configs, sanitizedConfig]);
-      }
-      setIsModalVisible(false);
-      setNewModelConfig(null);
-      setEditIndex(null);
-    } else {
-      // Handle case where 'model' field is empty
-      // Could provide user feedback here (e.g., input validation error)
-      message.error("Model name cannot be empty");
-    }
-  };
-
-  const handleCancel = () => {
-    setIsModalVisible(false);
-    setNewModelConfig(null);
-    setEditIndex(null);
-  };
-
-  const updateNewModelConfig = (field: keyof IModelConfig, value: string) => {
-    setNewModelConfig((prevState) =>
-      prevState ? { ...prevState, [field]: value } : null
-    );
-  };
-
-  const modelButtons = configs.map((config, i) => {
-    const tooltipText = (
-      <>
-        <div>{config.model}</div>
-        {config.base_url && <div>{config.base_url}</div>}
-        {config.api_key && <div>{obscureString(config.api_key, 3)}</div>}
-        <div className="text-xs text-accent">
-          {truncateText(config.description || "", 90)}
-        </div>
-      </>
-    );
-    return (
-      <div
-        key={"modelrow_" + i}
-        // role="button"
-        className="mr-1 mb-1 p-1 px-2 rounded border"
-        // onClick={() => showModal(config, i)}
-      >
-        <div className="inline-flex">
-          {" "}
-          <Tooltip title={tooltipText}>
-            <div>{config.model}</div>{" "}
-          </Tooltip>
-          <div
-            role="button"
-            onClick={(e) => {
-              e.stopPropagation(); // Prevent opening the modal to edit
-              handleRemoveConfig(i);
-            }}
-            className="ml-1 text-primary hover:text-accent duration-300"
-          >
-            <XMarkIcon className="w-4 h-4 inline-block" />
-          </div>
-        </div>
-      </div>
-    );
-  });
-
-  return (
-    <div className={`${className}`}>
-      <div className="flex flex-wrap">
-        {modelButtons}
-        <AddModelsDropDown />
-      </div>
-      <Modal
-        title={`${editIndex !== null ? "Edit" : "Add"} Model Configuration`}
-        open={isModalVisible}
-        onOk={handleOk}
-        onCancel={handleCancel}
-        footer={[
-          <Button key="back" onClick={handleCancel}>
-            Cancel
-          </Button>,
-          <Button key="submit" type="primary" onClick={handleOk}>
-            {editIndex !== null ? "Save Changes" : "Add Model"}
-          </Button>,
-        ]}
-      >
-        <div className="text-sm my-2">Enter parameters for your model.</div>
-        <Input
-          placeholder="Model Name"
-          value={newModelConfig?.model}
-          onChange={(e) => updateNewModelConfig("model", e.target.value)}
-        />
-        <Input.Password
-          className="mt-2"
-          placeholder="API Key"
-          value={newModelConfig?.api_key}
-          onChange={(e) => updateNewModelConfig("api_key", e.target.value)}
-        />
-        <Input
-          className="mt-2"
-          placeholder="Base URL"
-          value={newModelConfig?.base_url}
-          onChange={(e) => updateNewModelConfig("base_url", e.target.value)}
-        />
-        <Input
-          className="mt-2"
-          placeholder="Model Type (optional)"
-          value={newModelConfig?.api_type}
-          onChange={(e) => updateNewModelConfig("api_type", e.target.value)}
-        />
-
-        <Input
-          className="mt-2"
-          placeholder="API Version (optional)"
-          value={newModelConfig?.api_version}
-          onChange={(e) => updateNewModelConfig("api_version", e.target.value)}
-        />
-
-        <Input
-          className="mt-2"
-          placeholder="Default Headers (optional)"
-          value={newModelConfig?.default_headers}
-          onChange={(e) => updateNewModelConfig("default_headers", e.target.value)}
-        />
-      </Modal>
-    </div>
-  );
-};
-
-=======
->>>>>>> d461100b
 export const BounceLoader = ({
   className,
   title = "",

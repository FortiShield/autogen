import asyncio
import os
from dataclasses import asdict

import aioconsole
from termcolor import cprint

from autogen.experimental import AssistantAgent, OpenAI, TwoAgentChat
from autogen.experimental.agents.chat_agent import ChatAgent
from autogen.experimental.agents.execution_agent import ExecutionAgent
from autogen.experimental.agents.user_input_agent import UserInputAgent
from autogen.experimental.chat_result import ChatResult
from autogen.experimental.drivers import run_in_terminal
from autogen.experimental.function_executors.in_process_function_executor import InProcessFunctionExecutor
from autogen.experimental.terminations import DefaultTermination
<<<<<<< HEAD
from autogen.experimental.types import AssistantMessage, FunctionCallMessage, Message, SystemMessage, UserMessage
=======
from autogen.experimental.types import (
    AssistantMessage,
    FunctionCallMessage,
    FunctionExecutionResultMessage,
    Message,
    SystemMessage,
    TextMessage,
    UserMessage,
)
>>>>>>> a4744f13


def get_weather(city: str) -> str:
    return f"The weather in {city} is 75 degrees Fahrenheit."


def message_type(message: Message) -> str:
    if isinstance(message, SystemMessage):
        return "System"
    elif isinstance(message, UserMessage):
        return "User"
    elif isinstance(message, AssistantMessage):
        return "Assistant"
    elif isinstance(message, FunctionCallMessage):
        return "FunctionCall"
    else:
        return "Unknown"


def message_content(message: Message) -> str:
    if isinstance(message, SystemMessage):
        return message.content
    elif isinstance(message, TextMessage):
        assert isinstance(message.content, str)
        return message.content
    elif isinstance(message, FunctionExecutionResultMessage):
        return "\n".join([str(asdict(x)) for x in message.content])
    else:
        return "Unknown"


def print_chat_tree_simple(chat: ChatResult, depth: int = 0) -> None:
    for message, context in zip(chat.conversation.messages, chat.conversation.contexts):
        # Just print the message
        agent_name = context.sender.name if context.sender is not None else "Unknown"
        message_type_str = message_type(message)
        cprint(f"{'  ' * depth}({agent_name}): ", "green", end="")
        cprint(f"{message_type_str} = ", "blue", end="")
        cprint(f"{message_content(message)}", "yellow")
        if context.nested_chat_result is not None:
            print_chat_tree_simple(context.nested_chat_result, depth + 1)


async def main() -> None:
    model_client = OpenAI(model="gpt-4-turbo", api_key=os.environ["OPENAI_API_KEY"])

    assistant = AssistantAgent(
        name="agent",
        system_message="""You are a helpful assistant with the ability to call functions to get the result you want.""",
        model_client=model_client,
        functions=[{"func": get_weather, "description": "Get the weather in a city."}],
    )
    executor = ExecutionAgent(
        name="function_executor", code_executor=None, function_executor=InProcessFunctionExecutor([get_weather])
    )

    # We use two turns because we just want 1 round of call+executor
    chat = TwoAgentChat(assistant, executor, termination_manager=DefaultTermination(max_turns=2))
    function_caller_and_executor = ChatAgent(name="function_caller_and_executor", chat=chat)

    async def user_input(prompt: str) -> str:
        res = await aioconsole.ainput(prompt)  # type: ignore
        if not isinstance(res, str):
            raise ValueError("Expected a string")
        return res

    user = UserInputAgent(name="user", human_input_callback=user_input)
    chat = TwoAgentChat(user, function_caller_and_executor)

    await run_in_terminal(chat)
    print_chat_tree_simple(chat.result)


if __name__ == "__main__":
    asyncio.run(main())<|MERGE_RESOLUTION|>--- conflicted
+++ resolved
@@ -13,9 +13,6 @@
 from autogen.experimental.drivers import run_in_terminal
 from autogen.experimental.function_executors.in_process_function_executor import InProcessFunctionExecutor
 from autogen.experimental.terminations import DefaultTermination
-<<<<<<< HEAD
-from autogen.experimental.types import AssistantMessage, FunctionCallMessage, Message, SystemMessage, UserMessage
-=======
 from autogen.experimental.types import (
     AssistantMessage,
     FunctionCallMessage,
@@ -25,7 +22,6 @@
     TextMessage,
     UserMessage,
 )
->>>>>>> a4744f13
 
 
 def get_weather(city: str) -> str:

--- conflicted
+++ resolved
@@ -220,13 +220,10 @@
                 # print("using cached response")
                 cls._book_keeping(config, response)
                 return response
-<<<<<<< HEAD
             
         openai_completion = litellm.completion
 
 
-=======
->>>>>>> d9336e13
         start_time = time.time()
         request_timeout = cls.request_timeout
         max_retry_period = config.pop("max_retry_period", cls.max_retry_period)

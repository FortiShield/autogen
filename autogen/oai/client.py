--- conflicted
+++ resolved
@@ -1,7 +1,4 @@
 from __future__ import annotations
-from dataclasses import asdict
-import hashlib
-import json
 
 import os
 import sys
@@ -22,7 +19,8 @@
 try:
     import openai
 except ImportError:
-    ERROR: Optional[ImportError] = ImportError("Please install openai>=1 and diskcache to use autogen.OpenAIWrapper.")
+    ERROR: Optional[ImportError] = ImportError(
+        "Please install openai>=1 and diskcache to use autogen.OpenAIWrapper.")
     OpenAI = object
     AzureOpenAI = object
 else:
@@ -30,7 +28,8 @@
     from openai import OpenAI, AzureOpenAI, APIError, __version__ as OPENAIVERSION
     from openai.resources import Completions
     from openai.types.chat import ChatCompletion
-    from openai.types.chat.chat_completion import ChatCompletionMessage, Choice  # type: ignore [attr-defined]
+    # type: ignore [attr-defined]
+    from openai.types.chat.chat_completion import ChatCompletionMessage, Choice
     from openai.types.chat.chat_completion_chunk import (
         ChoiceDeltaToolCall,
         ChoiceDeltaToolCallFunction,
@@ -43,14 +42,7 @@
     if openai.__version__ >= "1.1.0":
         TOOL_ENABLED = True
     ERROR = None
-<<<<<<< HEAD
-except ImportError:
-    ERROR = ImportError(
-        "Please install openai>=1 and diskcache to use autogen.OpenAIWrapper.")
-    OpenAI = object
-=======
-
->>>>>>> 260e0cfa
+
 logger = logging.getLogger(__name__)
 if not logger.handlers:
     # Add the console handler.
@@ -63,10 +55,6 @@
     """A wrapper class for openai client."""
 
     cache_path_root: str = ".cache"
-<<<<<<< HEAD
-    extra_kwargs = {"cache_seed", "filter_func",
-                    "allow_format_str_template", "context", "api_version"}
-=======
     extra_kwargs = {
         "cache_seed",
         "filter_func",
@@ -76,9 +64,9 @@
         "api_type",
         "tags",
     }
->>>>>>> 260e0cfa
     openai_kwargs = set(inspect.getfullargspec(OpenAI.__init__).kwonlyargs)
-    aopenai_kwargs = set(inspect.getfullargspec(AzureOpenAI.__init__).kwonlyargs)
+    aopenai_kwargs = set(inspect.getfullargspec(
+        AzureOpenAI.__init__).kwonlyargs)
     openai_kwargs = openai_kwargs | aopenai_kwargs
     total_usage_summary: Optional[Dict[str, Any]] = None
     actual_usage_summary: Optional[Dict[str, Any]] = None
@@ -120,18 +108,11 @@
             logger.warning(
                 "openai client was provided with an empty config_list, which may not be intended.")
         if config_list:
-<<<<<<< HEAD
             # make a copy before modifying
             config_list = [config.copy() for config in config_list]
-            # could modify the config
-            self._clients = [self._client(config, openai_config)
-                             for config in config_list]
-=======
-            config_list = [config.copy() for config in config_list]  # make a copy before modifying
             self._clients: List[OpenAI] = [
                 self._client(config, openai_config) for config in config_list
             ]  # could modify the config
->>>>>>> 260e0cfa
             self._config_list = [
                 {**extra_kwargs, **{k: v for k,
                                     v in config.items() if k not in self.openai_kwargs}}
@@ -141,57 +122,12 @@
             self._clients = [self._client(extra_kwargs, openai_config)]
             self._config_list = [extra_kwargs]
 
-<<<<<<< HEAD
-    def _process_for_azure(self, config: Dict, extra_kwargs: Dict, segment: str = "default"):
-        # deal with api_version
-        query_segment = f"{segment}_query"
-        headers_segment = f"{segment}_headers"
-        api_version = extra_kwargs.get("api_version")
-        if api_version is not None and query_segment not in config:
-            config[query_segment] = {"api-version": api_version}
-            if segment == "default":
-                # remove the api_version from extra_kwargs
-                extra_kwargs.pop("api_version")
-        if segment == "extra":
-            return
-        # deal with api_type
-        api_type = extra_kwargs.get("api_type")
-        if api_type is not None and api_type.startswith("azure") and headers_segment not in config:
-            api_key = config.get(
-                "api_key", os.environ.get("AZURE_OPENAI_API_KEY"))
-            config[headers_segment] = {"api-key": api_key}
-            # remove the api_type from extra_kwargs
-            extra_kwargs.pop("api_type")
-            # deal with model
-            model = extra_kwargs.get("model")
-            if model is None:
-                return
-            if "gpt-3.5" in model:
-                # hack for azure gpt-3.5
-                extra_kwargs["model"] = model = model.replace(
-                    "gpt-3.5", "gpt-35")
-            base_url = config.get("base_url")
-            if base_url is None:
-                raise ValueError(
-                    "to use azure openai api, base_url must be specified.")
-            suffix = f"/openai/deployments/{model}"
-            if not base_url.endswith(suffix):
-                config["base_url"] += suffix[1:
-                                             ] if base_url.endswith("/") else suffix
-
-    def _separate_openai_config(self, config):
+    def _separate_openai_config(self, config: Dict[str, Any]) -> Tuple[Dict[str, Any], Dict[str, Any]]:
         """Separate the config into openai_config and extra_kwargs."""
         openai_config = {k: v for k,
                          v in config.items() if k in self.openai_kwargs}
         extra_kwargs = {k: v for k,
                         v in config.items() if k not in self.openai_kwargs}
-        self._process_for_azure(openai_config, extra_kwargs)
-=======
-    def _separate_openai_config(self, config: Dict[str, Any]) -> Tuple[Dict[str, Any], Dict[str, Any]]:
-        """Separate the config into openai_config and extra_kwargs."""
-        openai_config = {k: v for k, v in config.items() if k in self.openai_kwargs}
-        extra_kwargs = {k: v for k, v in config.items() if k not in self.openai_kwargs}
->>>>>>> 260e0cfa
         return openai_config, extra_kwargs
 
     def _separate_create_config(self, config: Dict[str, Any]) -> Tuple[Dict[str, Any], Dict[str, Any]]:
@@ -211,23 +147,20 @@
         "gpt-35-turbo" and define model "gpt-3.5-turbo" in the config the function will remove the dot
         from the name and create a client that connects to "gpt-35-turbo" Azure deployment.
         """
-<<<<<<< HEAD
         openai_config = {**openai_config, **{k: v for k,
                                              v in config.items() if k in self.openai_kwargs}}
-        self._process_for_azure(openai_config, config)
-        client = OpenAI(**openai_config)
-=======
-        openai_config = {**openai_config, **{k: v for k, v in config.items() if k in self.openai_kwargs}}
         api_type = config.get("api_type")
         if api_type is not None and api_type.startswith("azure"):
-            openai_config["azure_deployment"] = openai_config.get("azure_deployment", config.get("model"))
+            openai_config["azure_deployment"] = openai_config.get(
+                "azure_deployment", config.get("model"))
             if openai_config["azure_deployment"] is not None:
-                openai_config["azure_deployment"] = openai_config["azure_deployment"].replace(".", "")
-            openai_config["azure_endpoint"] = openai_config.get("azure_endpoint", openai_config.pop("base_url", None))
+                openai_config["azure_deployment"] = openai_config["azure_deployment"].replace(
+                    ".", "")
+            openai_config["azure_endpoint"] = openai_config.get(
+                "azure_endpoint", openai_config.pop("base_url", None))
             client = AzureOpenAI(**openai_config)
         else:
             client = OpenAI(**openai_config)
->>>>>>> 260e0cfa
         return client
 
     @classmethod
@@ -247,7 +180,8 @@
         """Prime the create_config with additional_kwargs."""
         # Validate the config
         prompt: Optional[str] = create_config.get("prompt")
-        messages: Optional[List[Dict[str, Any]]] = create_config.get("messages")
+        messages: Optional[List[Dict[str, Any]]
+                           ] = create_config.get("messages")
         if (prompt is None) == (messages is None):
             raise ValueError(
                 "Either prompt or messages should be in create config but not both.")
@@ -312,17 +246,12 @@
             # merge the input config with the i-th config in the config list
             full_config = {**config, **self._config_list[i]}
             # separate the config into create_config and extra_kwargs
-<<<<<<< HEAD
             create_config, extra_kwargs = self._separate_create_config(
                 full_config)
-            # process for azure
-            self._process_for_azure(create_config, extra_kwargs, "extra")
-=======
-            create_config, extra_kwargs = self._separate_create_config(full_config)
             api_type = extra_kwargs.get("api_type")
             if api_type and api_type.startswith("azure") and "model" in create_config:
-                create_config["model"] = create_config["model"].replace(".", "")
->>>>>>> 260e0cfa
+                create_config["model"] = create_config["model"].replace(
+                    ".", "")
             # construct the create params
             params = self._construct_create_params(create_config, extra_kwargs)
             # get the cache_seed, filter_func and context
@@ -447,7 +376,8 @@
         if full_function_call:
             return full_function_call, completion_tokens
         else:
-            raise RuntimeError("Function call is not found, this should not happen.")
+            raise RuntimeError(
+                "Function call is not found, this should not happen.")
 
     @staticmethod
     def _update_tool_calls_from_chunk(
@@ -474,12 +404,14 @@
             )
 
         # Handle tool call
-        assert full_tool_call is None or isinstance(full_tool_call, dict), full_tool_call
+        assert full_tool_call is None or isinstance(
+            full_tool_call, dict), full_tool_call
         if tool_calls_chunk:
             if full_tool_call is None:
                 full_tool_call = {}
             for field in ["index", "id", "type"]:
-                completion_tokens += OpenAIWrapper._update_dict_from_chunk(tool_calls_chunk, full_tool_call, field)
+                completion_tokens += OpenAIWrapper._update_dict_from_chunk(
+                    tool_calls_chunk, full_tool_call, field)
 
             if hasattr(tool_calls_chunk, "function") and tool_calls_chunk.function:
                 if "function" not in full_tool_call:
@@ -492,7 +424,8 @@
         if full_tool_call:
             return full_tool_call, completion_tokens
         else:
-            raise RuntimeError("Tool call is not found, this should not happen.")
+            raise RuntimeError(
+                "Tool call is not found, this should not happen.")
 
     def _completions_create(self, client: OpenAI, params: Dict[str, Any]) -> ChatCompletion:
         """Create a completion for a given config using openai's client.
@@ -530,27 +463,11 @@
                         # the code should work regardless of whether function calls are removed or not, but test_chat_functions_stream should fail
                         # begin block
                         function_call_chunk = (
-                            choice.delta.function_call if hasattr(choice.delta, "function_call") else None
+                            choice.delta.function_call if hasattr(
+                                choice.delta, "function_call") else None
                         )
                         # Handle function call
                         if function_call_chunk:
-<<<<<<< HEAD
-                            if hasattr(function_call_chunk, "name") and function_call_chunk.name:
-                                if full_function_call is None:
-                                    full_function_call = {
-                                        "name": "", "arguments": ""}
-                                full_function_call["name"] += function_call_chunk.name
-                                completion_tokens += 1
-                            if hasattr(function_call_chunk, "arguments") and function_call_chunk.arguments:
-                                full_function_call["arguments"] += function_call_chunk.arguments
-                                completion_tokens += 1
-                        if choice.finish_reason == "function_call":
-                            # Need something here? I don't think so.
-                            pass
-                        if not content:
-                            continue
-                        # End handle function call
-=======
                             # Handle function call
                             if function_call_chunk:
                                 full_function_call, completion_tokens = self._update_function_call_from_chunk(
@@ -569,7 +486,9 @@
                                     full_tool_calls = []
                                 if ix >= len(full_tool_calls):
                                     # in case ix is not sequential
-                                    full_tool_calls = full_tool_calls + [None] * (ix - len(full_tool_calls) + 1)
+                                    full_tool_calls = full_tool_calls + \
+                                        [None] * \
+                                        (ix - len(full_tool_calls) + 1)
 
                                 full_tool_calls[ix], completion_tokens = self._update_tool_calls_from_chunk(
                                     tool_calls_chunk, full_tool_calls[ix], completion_tokens
@@ -578,7 +497,6 @@
                                     continue
 
                         # End handle tool calls
->>>>>>> 260e0cfa
 
                         # If content is present, print it to the terminal and update response variables
                         if content is not None:
@@ -641,24 +559,6 @@
             params = params.copy()
             params["stream"] = False
             response = completions.create(**params)
-            choice = response.choices[0]
-            log = {"params": params, "response":
-                   {"content": choice.message.content,
-                    "created": response.created,
-                    "role": choice.message.role,
-                    "function_call": choice.message.function_call,
-                    "finish_reason": choice.finish_reason}
-                   }
-            # compute hash of log
-            log_hash = hashlib.sha256(json.dumps(log).encode()).hexdigest()
-            log_file = os.path.join(os.path.expanduser(
-                "~"), ".openai", "logs", log_hash + ".json")
-            # save to ~/.openai/logs if not already saved.
-            if not os.path.exists(log_file):
-                os.makedirs(os.path.dirname(log_file), exist_ok=True)
-                with open(log_file, "w", encoding="utf-8") as f:
-                    json.dump(log, f)
-            print("**** tresponse | ", len(params["messages"]))
 
         return response
 
@@ -674,22 +574,21 @@
             usage.completion_tokens = 0 if usage.completion_tokens is None else usage.completion_tokens
             usage.total_tokens = 0 if usage.total_tokens is None else usage.total_tokens
         except (AttributeError, AssertionError):
-<<<<<<< HEAD
             logger.debug(
-                "Usage attribute is not found in the response.", exc_info=1)
-=======
-            logger.debug("Usage attribute is not found in the response.", exc_info=True)
->>>>>>> 260e0cfa
+                "Usage attribute is not found in the response.", exc_info=True)
             return
 
         def update_usage(usage_summary: Optional[Dict[str, Any]]) -> Dict[str, Any]:
             if usage_summary is None:
-                usage_summary = {"total_cost": response.cost}  # type: ignore [union-attr]
+                # type: ignore [union-attr]
+                usage_summary = {"total_cost": response.cost}
             else:
-                usage_summary["total_cost"] += response.cost  # type: ignore [union-attr]
+                # type: ignore [union-attr]
+                usage_summary["total_cost"] += response.cost
 
             usage_summary[response.model] = {
-                "cost": usage_summary.get(response.model, {}).get("cost", 0) + response.cost,  # type: ignore [union-attr]
+                # type: ignore [union-attr]
+                "cost": usage_summary.get(response.model, {}).get("cost", 0) + response.cost,
                 "prompt_tokens": usage_summary.get(response.model, {}).get("prompt_tokens", 0) + usage.prompt_tokens,
                 "completion_tokens": usage_summary.get(response.model, {}).get("completion_tokens", 0)
                 + usage.completion_tokens,
@@ -767,21 +666,21 @@
         model = response.model
         if model not in OAI_PRICE1K:
             # TODO: add logging to warn that the model is not found
-<<<<<<< HEAD
             logger.debug(
-                f"Model {model} is not found. The cost will be 0.", exc_info=1)
-=======
-            logger.debug(f"Model {model} is not found. The cost will be 0.", exc_info=True)
->>>>>>> 260e0cfa
+                f"Model {model} is not found. The cost will be 0.", exc_info=True)
             return 0
 
-        n_input_tokens = response.usage.prompt_tokens  # type: ignore [union-attr]
-        n_output_tokens = response.usage.completion_tokens  # type: ignore [union-attr]
+        # type: ignore [union-attr]
+        n_input_tokens = response.usage.prompt_tokens
+        # type: ignore [union-attr]
+        n_output_tokens = response.usage.completion_tokens
         tmp_price1K = OAI_PRICE1K[model]
         # First value is input token rate, second value is output token rate
         if isinstance(tmp_price1K, tuple):
-            return (tmp_price1K[0] * n_input_tokens + tmp_price1K[1] * n_output_tokens) / 1000  # type: ignore [no-any-return]
-        return tmp_price1K * (n_input_tokens + n_output_tokens) / 1000  # type: ignore [operator]
+            # type: ignore [no-any-return]
+            return (tmp_price1K[0] * n_input_tokens + tmp_price1K[1] * n_output_tokens) / 1000
+        # type: ignore [operator]
+        return tmp_price1K * (n_input_tokens + n_output_tokens) / 1000
 
     @classmethod
     def extract_text_or_completion_object(
@@ -797,18 +696,21 @@
         """
         choices = response.choices
         if isinstance(response, Completion):
-            return [choice.text for choice in choices]  # type: ignore [union-attr]
+            # type: ignore [union-attr]
+            return [choice.text for choice in choices]
 
         if TOOL_ENABLED:
             return [  # type: ignore [return-value]
                 choice.message  # type: ignore [union-attr]
-                if choice.message.function_call is not None or choice.message.tool_calls is not None  # type: ignore [union-attr]
+                # type: ignore [union-attr]
+                if choice.message.function_call is not None or choice.message.tool_calls is not None
                 else choice.message.content  # type: ignore [union-attr]
                 for choice in choices
             ]
         else:
             return [  # type: ignore [return-value]
-                choice.message if choice.message.function_call is not None else choice.message.content  # type: ignore [union-attr]
+                # type: ignore [union-attr]
+                choice.message if choice.message.function_call is not None else choice.message.content
                 for choice in choices
             ]
 

import re

try:
    import chromadb
except ImportError:
    raise ImportError("Please install dependencies first. `pip install pyautogen[retrievechat]`")
from autogen.agentchat.agent import Agent
from autogen.agentchat import UserProxyAgent
from autogen.retrieve_utils import create_vector_db_from_dir, query_vector_db, TEXT_FORMATS
from autogen.token_count_utils import count_token
from autogen.code_utils import extract_code

from typing import Callable, Dict, Optional, Union, List, Tuple, Any
from IPython import get_ipython

try:
    from termcolor import colored
except ImportError:

    def colored(x, *args, **kwargs):
        return x


PROMPT_DEFAULT = """You're a retrieve augmented chatbot. You answer user's questions based on your own knowledge and the
context provided by the user. You should follow the following steps to answer a question:
Step 1, you estimate the user's intent based on the question and context. The intent can be a code generation task or
a question answering task.
Step 2, you reply based on the intent.
If you can't answer the question with or without the current context, you should reply exactly `UPDATE CONTEXT`.
If user's intent is code generation, you must obey the following rules:
Rule 1. You MUST NOT install any packages because all the packages needed are already installed.
Rule 2. You must follow the formats below to write your code:
```language
# your code
```

If user's intent is question answering, you must give as short an answer as possible.

User's question is: {input_question}

Context is: {input_context}
"""

PROMPT_CODE = """You're a retrieve augmented coding assistant. You answer user's questions based on your own knowledge and the
context provided by the user.
If you can't answer the question with or without the current context, you should reply exactly `UPDATE CONTEXT`.
For code generation, you must obey the following rules:
Rule 1. You MUST NOT install any packages because all the packages needed are already installed.
Rule 2. You must follow the formats below to write your code:
```language
# your code
```

User's question is: {input_question}

Context is: {input_context}
"""

PROMPT_QA = """You're a retrieve augmented chatbot. You answer user's questions based on your own knowledge and the
context provided by the user.
If you can't answer the question with or without the current context, you should reply exactly `UPDATE CONTEXT`.
You must give as short an answer as possible.

User's question is: {input_question}

Context is: {input_context}
"""


class RetrieveUserProxyAgent(UserProxyAgent):
    def __init__(
        self,
        name="RetrieveChatAgent",  # default set to RetrieveChatAgent
        human_input_mode: Optional[str] = "ALWAYS",
        is_termination_msg: Optional[Callable[[Dict], bool]] = None,
        retrieve_config: Optional[Dict] = None,  # config for the retrieve agent
        **kwargs,
    ):
        """
        Args:
            name (str): name of the agent.
            human_input_mode (str): whether to ask for human inputs every time a message is received.
                Possible values are "ALWAYS", "TERMINATE", "NEVER".
                (1) When "ALWAYS", the agent prompts for human input every time a message is received.
                    Under this mode, the conversation stops when the human input is "exit",
                    or when is_termination_msg is True and there is no human input.
                (2) When "TERMINATE", the agent only prompts for human input only when a termination message is received or
                    the number of auto reply reaches the max_consecutive_auto_reply.
                (3) When "NEVER", the agent will never prompt for human input. Under this mode, the conversation stops
                    when the number of auto reply reaches the max_consecutive_auto_reply or when is_termination_msg is True.
            is_termination_msg (function): a function that takes a message in the form of a dictionary
                and returns a boolean value indicating if this received message is a termination message.
                The dict can contain the following keys: "content", "role", "name", "function_call".
            retrieve_config (dict or None): config for the retrieve agent.
                To use default config, set to None. Otherwise, set to a dictionary with the following keys:
                - task (Optional, str): the task of the retrieve chat. Possible values are "code", "qa" and "default". System
                    prompt will be different for different tasks. The default value is `default`, which supports both code and qa.
                - client (Optional, chromadb.Client): the chromadb client. If key not provided, a default client `chromadb.Client()`
                    will be used. If you want to use other vector db, extend this class and override the `retrieve_docs` function.
                - docs_path (Optional, str): the path to the docs directory. It can also be the path to a single file,
                    or the url to a single file. Default is None, which works only if the collection is already created.
                - collection_name (Optional, str): the name of the collection.
                    If key not provided, a default name `autogen-docs` will be used.
                - model (Optional, str): the model to use for the retrieve chat.
                    If key not provided, a default model `gpt-4` will be used.
                - chunk_token_size (Optional, int): the chunk token size for the retrieve chat.
                    If key not provided, a default size `max_tokens * 0.4` will be used.
                - context_max_tokens (Optional, int): the context max token size for the retrieve chat.
                    If key not provided, a default size `max_tokens * 0.8` will be used.
                - chunk_mode (Optional, str): the chunk mode for the retrieve chat. Possible values are
                    "multi_lines" and "one_line". If key not provided, a default mode `multi_lines` will be used.
                - must_break_at_empty_line (Optional, bool): chunk will only break at empty line if True. Default is True.
                    If chunk_mode is "one_line", this parameter will be ignored.
                - embedding_model (Optional, str): the embedding model to use for the retrieve chat.
                    If key not provided, a default model `all-MiniLM-L6-v2` will be used. All available models
                    can be found at `https://www.sbert.net/docs/pretrained_models.html`. The default model is a
                    fast model. If you want to use a high performance model, `all-mpnet-base-v2` is recommended.
                - embedding_function (Optional, Callable): the embedding function for creating the vector db. Default is None,
                    SentenceTransformer with the given `embedding_model` will be used. If you want to use OpenAI, Cohere, HuggingFace or
                    other embedding functions, you can pass it here, follow the examples in `https://docs.trychroma.com/embeddings`.
                - customized_prompt (Optional, str): the customized prompt for the retrieve chat. Default is None.
                - customized_answer_prefix (Optional, str): the customized answer prefix for the retrieve chat. Default is "".
                    If not "" and the customized_answer_prefix is not in the answer, `Update Context` will be triggered.
                - update_context (Optional, bool): if False, will not apply `Update Context` for interactive retrieval. Default is True.
<<<<<<< HEAD
                - get_or_create (Optional, bool): if True, will create/recreate a collection for the retrieve chat.
                    This is the same as that used in chromadb. Default is False. Will be set to False if docs_path is None.
                - custom_token_count_function (Optional, Callable): a custom function to count the number of tokens in a string.
=======
                - get_or_create (Optional, bool): if True, will create/return a collection for the retrieve chat. This is the same as that used in chromadb.
                    Default is False. Will raise ValueError if the collection already exists and get_or_create is False. Will be set to True if docs_path is None.
                - custom_token_count_function(Optional, Callable): a custom function to count the number of tokens in a string.
>>>>>>> c1d6a5e5
                    The function should take (text:str, model:str) as input and return the token_count(int). the retrieve_config["model"] will be passed in the function.
                    Default is autogen.token_count_utils.count_token that uses tiktoken, which may not be accurate for non-OpenAI models.
                - custom_text_split_function (Optional, Callable): a custom function to split a string into a list of strings.
                    Default is None, will use the default function in `autogen.retrieve_utils.split_text_to_chunks`.
                - custom_text_types (Optional, List[str]): a list of file types to be processed. Default is `autogen.retrieve_utils.TEXT_FORMATS`.
                - recursive (Optional, bool): whether to search documents recursively in the docs_path. Default is True.
            **kwargs (dict): other kwargs in [UserProxyAgent](../user_proxy_agent#__init__).

        Example of overriding retrieve_docs:
        If you have set up a customized vector db, and it's not compatible with chromadb, you can easily plug in it with below code.
        ```python
        class MyRetrieveUserProxyAgent(RetrieveUserProxyAgent):
            def query_vector_db(
                self,
                query_texts: List[str],
                n_results: int = 10,
                search_string: str = "",
                **kwargs,
            ) -> Dict[str, Union[List[str], List[List[str]]]]:
                # define your own query function here
                pass

            def retrieve_docs(self, problem: str, n_results: int = 20, search_string: str = "", **kwargs):
                results = self.query_vector_db(
                    query_texts=[problem],
                    n_results=n_results,
                    search_string=search_string,
                    **kwargs,
                )

                self._results = results
                print("doc_ids: ", results["ids"])
        ```
        """
        super().__init__(
            name=name,
            human_input_mode=human_input_mode,
            **kwargs,
        )

        self._retrieve_config = {} if retrieve_config is None else retrieve_config
        self._task = self._retrieve_config.get("task", "default")
        self._client = self._retrieve_config.get("client", chromadb.Client())
        self._docs_path = self._retrieve_config.get("docs_path", None)
        self._collection_name = self._retrieve_config.get("collection_name", "autogen-docs")
        self._model = self._retrieve_config.get("model", "gpt-4")
        self._max_tokens = self.get_max_tokens(self._model)
        self._chunk_token_size = int(self._retrieve_config.get("chunk_token_size", self._max_tokens * 0.4))
        self._chunk_mode = self._retrieve_config.get("chunk_mode", "multi_lines")
        self._must_break_at_empty_line = self._retrieve_config.get("must_break_at_empty_line", True)
        self._embedding_model = self._retrieve_config.get("embedding_model", "all-MiniLM-L6-v2")
        self._embedding_function = self._retrieve_config.get("embedding_function", None)
        self.customized_prompt = self._retrieve_config.get("customized_prompt", None)
        self.customized_answer_prefix = self._retrieve_config.get("customized_answer_prefix", "").upper()
        self.update_context = self._retrieve_config.get("update_context", True)
        self._get_or_create = self._retrieve_config.get("get_or_create", False) if self._docs_path is not None else True
        self.custom_token_count_function = self._retrieve_config.get("custom_token_count_function", count_token)
        self.custom_text_split_function = self._retrieve_config.get("custom_text_split_function", None)
        self._custom_text_types = self._retrieve_config.get("custom_text_types", TEXT_FORMATS)
        self._recursive = self._retrieve_config.get("recursive", True)
        self._context_max_tokens = self._max_tokens * 0.8
        self._collection = True if self._docs_path is None else False  # whether the collection is created
        self._ipython = get_ipython()
        self._doc_idx = -1  # the index of the current used doc
        self._results = {}  # the results of the current query
        self._intermediate_answers = set()  # the intermediate answers
        self._doc_contents = []  # the contents of the current used doc
        self._doc_ids = []  # the ids of the current used doc
        # update the termination message function
        self._is_termination_msg = (
            self._is_termination_msg_retrievechat if is_termination_msg is None else is_termination_msg
        )
        self.register_reply(Agent, RetrieveUserProxyAgent._generate_retrieve_user_reply, position=1)

    def _is_termination_msg_retrievechat(self, message):
        """Check if a message is a termination message.
        For code generation, terminate when no code block is detected. Currently only detect python code blocks.
        For question answering, terminate when don't update context, i.e., answer is given.
        """
        if isinstance(message, dict):
            message = message.get("content")
            if message is None:
                return False
        cb = extract_code(message)
        contain_code = False
        for c in cb:
            # todo: support more languages
            if c[0] == "python":
                contain_code = True
                break
        update_context_case1, update_context_case2 = self._check_update_context(message)
        return not (contain_code or update_context_case1 or update_context_case2)

    @staticmethod
    def get_max_tokens(model="gpt-3.5-turbo"):
        if "32k" in model:
            return 32000
        elif "16k" in model:
            return 16000
        elif "gpt-4" in model:
            return 8000
        else:
            return 4000

    def _reset(self, intermediate=False):
        self._doc_idx = -1  # the index of the current used doc
        self._results = {}  # the results of the current query
        if not intermediate:
            self._intermediate_answers = set()  # the intermediate answers
            self._doc_contents = []  # the contents of the current used doc
            self._doc_ids = []  # the ids of the current used doc

    def _get_context(self, results: Dict[str, Union[List[str], List[List[str]]]]):
        doc_contents = ""
        current_tokens = 0
        _doc_idx = self._doc_idx
        _tmp_retrieve_count = 0
        for idx, doc in enumerate(results["documents"][0]):
            if idx <= _doc_idx:
                continue
            if results["ids"][0][idx] in self._doc_ids:
                continue
            _doc_tokens = self.custom_token_count_function(doc, self._model)
            if _doc_tokens > self._context_max_tokens:
                func_print = f"Skip doc_id {results['ids'][0][idx]} as it is too long to fit in the context."
                print(colored(func_print, "green"), flush=True)
                self._doc_idx = idx
                continue
            if current_tokens + _doc_tokens > self._context_max_tokens:
                break
            func_print = f"Adding doc_id {results['ids'][0][idx]} to context."
            print(colored(func_print, "green"), flush=True)
            current_tokens += _doc_tokens
            doc_contents += doc + "\n"
            self._doc_idx = idx
            self._doc_ids.append(results["ids"][0][idx])
            self._doc_contents.append(doc)
            _tmp_retrieve_count += 1
            if _tmp_retrieve_count >= self.n_results:
                break
        return doc_contents

    def _generate_message(self, doc_contents, task="default"):
        if not doc_contents:
            print(colored("No more context, will terminate.", "green"), flush=True)
            return "TERMINATE"
        if self.customized_prompt:
            message = self.customized_prompt.format(input_question=self.problem, input_context=doc_contents)
        elif task.upper() == "CODE":
            message = PROMPT_CODE.format(input_question=self.problem, input_context=doc_contents)
        elif task.upper() == "QA":
            message = PROMPT_QA.format(input_question=self.problem, input_context=doc_contents)
        elif task.upper() == "DEFAULT":
            message = PROMPT_DEFAULT.format(input_question=self.problem, input_context=doc_contents)
        else:
            raise NotImplementedError(f"task {task} is not implemented.")
        return message

    def _check_update_context(self, message):
        if isinstance(message, dict):
            message = message.get("content", "")
        elif not isinstance(message, str):
            message = ""
        update_context_case1 = "UPDATE CONTEXT" in message[-20:].upper() or "UPDATE CONTEXT" in message[:20].upper()
        update_context_case2 = self.customized_answer_prefix and self.customized_answer_prefix not in message.upper()
        return update_context_case1, update_context_case2

    def _generate_retrieve_user_reply(
        self,
        messages: Optional[List[Dict]] = None,
        sender: Optional[Agent] = None,
        config: Optional[Any] = None,
    ) -> Tuple[bool, Union[str, Dict, None]]:
        """In this function, we will update the context and reset the conversation based on different conditions.
        We'll update the context and reset the conversation if update_context is True and either of the following:
        (1) the last message contains "UPDATE CONTEXT",
        (2) the last message doesn't contain "UPDATE CONTEXT" and the customized_answer_prefix is not in the message.
        """
        if config is None:
            config = self
        if messages is None:
            messages = self._oai_messages[sender]
        message = messages[-1]
        update_context_case1, update_context_case2 = self._check_update_context(message)
        if (update_context_case1 or update_context_case2) and self.update_context:
            print(colored("Updating context and resetting conversation.", "green"), flush=True)
            # extract the first sentence in the response as the intermediate answer
            _message = message.get("content", "").split("\n")[0].strip()
            _intermediate_info = re.split(r"(?<=[.!?])\s+", _message)
            self._intermediate_answers.add(_intermediate_info[0])

            if update_context_case1:
                # try to get more context from the current retrieved doc results because the results may be too long to fit
                # in the LLM context.
                doc_contents = self._get_context(self._results)

                # Always use self.problem as the query text to retrieve docs, but each time we replace the context with the
                # next similar docs in the retrieved doc results.
                if not doc_contents:
                    for _tmp_retrieve_count in range(1, 5):
                        self._reset(intermediate=True)
                        self.retrieve_docs(self.problem, self.n_results * (2 * _tmp_retrieve_count + 1))
                        doc_contents = self._get_context(self._results)
                        if doc_contents:
                            break
            elif update_context_case2:
                # Use the current intermediate info as the query text to retrieve docs, and each time we append the top similar
                # docs in the retrieved doc results to the context.
                for _tmp_retrieve_count in range(5):
                    self._reset(intermediate=True)
                    self.retrieve_docs(_intermediate_info[0], self.n_results * (2 * _tmp_retrieve_count + 1))
                    self._get_context(self._results)
                    doc_contents = "\n".join(self._doc_contents)  # + "\n" + "\n".join(self._intermediate_answers)
                    if doc_contents:
                        break

            self.clear_history()
            sender.clear_history()
            return True, self._generate_message(doc_contents, task=self._task)
        else:
            return False, None

    def retrieve_docs(self, problem: str, n_results: int = 20, search_string: str = ""):
        """Retrieve docs based on the given problem and assign the results to the class property `_results`.
        In case you want to customize the retrieval process, such as using a different vector db whose APIs are not
        compatible with chromadb or filter results with metadata, you can override this function. Just keep the current
        parameters and add your own parameters with default values, and keep the results in below type.

        Type of the results: Dict[str, List[List[Any]]], should have keys "ids" and "documents", "ids" for the ids of
        the retrieved docs and "documents" for the contents of the retrieved docs. Any other keys are optional. Refer
        to `chromadb.api.types.QueryResult` as an example.
            ids: List[string]
            documents: List[List[string]]

        Args:
            problem (str): the problem to be solved.
            n_results (int): the number of results to be retrieved.
            search_string (str): only docs containing this string will be retrieved.
        """
        if not self._collection or not self._get_or_create:
            print("Trying to create collection.")
            self._client = create_vector_db_from_dir(
                dir_path=self._docs_path,
                max_tokens=self._chunk_token_size,
                client=self._client,
                collection_name=self._collection_name,
                chunk_mode=self._chunk_mode,
                must_break_at_empty_line=self._must_break_at_empty_line,
                embedding_model=self._embedding_model,
                get_or_create=self._get_or_create,
                embedding_function=self._embedding_function,
                custom_text_split_function=self.custom_text_split_function,
                custom_text_types=self._custom_text_types,
                recursive=self._recursive,
            )
            self._collection = True
            self._get_or_create = True

        results = query_vector_db(
            query_texts=[problem],
            n_results=n_results,
            search_string=search_string,
            client=self._client,
            collection_name=self._collection_name,
            embedding_model=self._embedding_model,
            embedding_function=self._embedding_function,
        )
        self._results = results
        print("doc_ids: ", results["ids"])

    def generate_init_message(self, problem: str, n_results: int = 20, search_string: str = ""):
        """Generate an initial message with the given problem and prompt.

        Args:
            problem (str): the problem to be solved.
            n_results (int): the number of results to be retrieved.
            search_string (str): only docs containing this string will be retrieved.

        Returns:
            str: the generated prompt ready to be sent to the assistant agent.
        """
        self._reset()
        self.retrieve_docs(problem, n_results, search_string)
        self.problem = problem
        self.n_results = n_results
        doc_contents = self._get_context(self._results)
        message = self._generate_message(doc_contents, self._task)
        return message

    def run_code(self, code, **kwargs):
        lang = kwargs.get("lang", None)
        if code.startswith("!") or code.startswith("pip") or lang in ["bash", "shell", "sh"]:
            return (
                0,
                "You MUST NOT install any packages because all the packages needed are already installed.",
                None,
            )
        if self._ipython is None or lang != "python":
            return super().run_code(code, **kwargs)
        else:
            result = self._ipython.run_cell(code)
            log = str(result.result)
            exitcode = 0 if result.success else 1
            if result.error_before_exec is not None:
                log += f"\n{result.error_before_exec}"
                exitcode = 1
            if result.error_in_exec is not None:
                log += f"\n{result.error_in_exec}"
                exitcode = 1
            return exitcode, log, None<|MERGE_RESOLUTION|>--- conflicted
+++ resolved
@@ -122,15 +122,9 @@
                 - customized_answer_prefix (Optional, str): the customized answer prefix for the retrieve chat. Default is "".
                     If not "" and the customized_answer_prefix is not in the answer, `Update Context` will be triggered.
                 - update_context (Optional, bool): if False, will not apply `Update Context` for interactive retrieval. Default is True.
-<<<<<<< HEAD
-                - get_or_create (Optional, bool): if True, will create/recreate a collection for the retrieve chat.
-                    This is the same as that used in chromadb. Default is False. Will be set to False if docs_path is None.
-                - custom_token_count_function (Optional, Callable): a custom function to count the number of tokens in a string.
-=======
                 - get_or_create (Optional, bool): if True, will create/return a collection for the retrieve chat. This is the same as that used in chromadb.
                     Default is False. Will raise ValueError if the collection already exists and get_or_create is False. Will be set to True if docs_path is None.
-                - custom_token_count_function(Optional, Callable): a custom function to count the number of tokens in a string.
->>>>>>> c1d6a5e5
+                - custom_token_count_function (Optional, Callable): a custom function to count the number of tokens in a string.
                     The function should take (text:str, model:str) as input and return the token_count(int). the retrieve_config["model"] will be passed in the function.
                     Default is autogen.token_count_utils.count_token that uses tiktoken, which may not be accurate for non-OpenAI models.
                 - custom_text_split_function (Optional, Callable): a custom function to split a string into a list of strings.

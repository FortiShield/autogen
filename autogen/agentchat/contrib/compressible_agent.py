--- conflicted
+++ resolved
@@ -254,10 +254,6 @@
         else:
             raise ValueError(f"Unknown compression mode: {self.compress_config['mode']}")
 
-<<<<<<< HEAD
-        return False, compress_messages
-
-=======
         for i in range(len(compress_messages)):
             compress_messages[i] = self._get_valid_oai_message(compress_messages[i])
         return False, compress_messages
@@ -277,7 +273,6 @@
             oai_message["function_call"] = dict(oai_message["function_call"])
         return oai_message
 
->>>>>>> 73d202e3
     def on_oai_token_limit(
         self,
         messages: Optional[List[Dict]] = None,

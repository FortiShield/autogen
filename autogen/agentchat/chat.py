import logging
from typing import Dict, List, Any
from dataclasses import dataclass
from .utils import consolidate_chat_info
import warnings

try:
    from termcolor import colored
except ImportError:

    def colored(x, *args, **kwargs):
        return x


logger = logging.getLogger(__name__)


@dataclass
class ChatResult:
    """(Experimental) The result of a chat. Almost certain to be changed."""

    chat_history: List[Dict[str, any]] = None
    """The chat history."""
    summary: str = None
    """A summary obtained from the chat."""
    cost: tuple = None  # (dict, dict) - (total_cost, actual_cost_with_cache)
    """The cost of the chat. a tuple of (total_cost, total_actual_cost), where total_cost is a dictionary of cost information, and total_actual_cost is a dictionary of information on the actual incurred cost with cache."""
    human_input: List[str] = None
    """A list of human input solicited during the chat."""


def initiate_chats(chat_queue: List[Dict[str, Any]]) -> List[ChatResult]:
    """Initiate a list of chats.

    Args:
        chat_queue (List[Dict]): a list of dictionaries containing the information of the chats.
                Each dictionary should contain the input arguments for `ConversableAgent.initiate_chat`.
                More specifically, each dictionary could include the following fields:
<<<<<<< HEAD
                recipient: the recipient agent.
=======
                - recipient: the recipient agent.
>>>>>>> c7d9fefe
                - "sender": the sender agent.
                - "recipient": the recipient agent.
                - clear_history (bool): whether to clear the chat history with the agent. Default is True.
                - silent (bool or None): (Experimental) whether to print the messages for this conversation. Default is False.
                - cache (Cache or None): the cache client to be used for this conversation. Default is None.
                - max_turns (int or None): the maximum number of turns for the chat. If None, the chat will continue until a termination condition is met. Default is None.
                - "message" needs to be provided if the `generate_init_message` method is not overridden.
                        Otherwise, input() will be called to get the initial message.
                - "summary_method": a string or callable specifying the method to get a summary from the chat. Default is DEFAULT_summary_method, i.e., "last_msg".
                    - Supported string are "last_msg" and "reflection_with_llm":
                        when set "last_msg", it returns the last message of the dialog as the summary.
                        when set "reflection_with_llm", it returns a summary extracted using an llm client.
                        `llm_config` must be set in either the recipient or sender.
                        "reflection_with_llm" requires the llm_config to be set in either the sender or the recipient.
                    - A callable summary_method should take the recipient and sender agent in a chat as input and return a string of summary. E.g,
                    ```python
                    def my_summary_method(
                        sender: ConversableAgent,
                        recipient: ConversableAgent,
                    ):
                        return recipient.last_message(sender)["content"]
                    ```
<<<<<<< HEAD
                "summary_prompt" can be used to specify the prompt used to extract a summary when summary_method is "reflection_with_llm".
                    Default is None and the following default prompt will be used when "summary_method" is set to "reflection_with_llm":
                    "Identify and extract the final solution to the originally asked question based on the conversation."
                "carryover" can be used to specify the carryover information to be passed to this chat.
=======
                - "summary_prompt": This filed can be used to specify the prompt used to extract a summary when summary_method is "reflection_with_llm".
                    Default is None and the following default prompt will be used when "summary_method" is set to "reflection_with_llm":
                    "Identify and extract the final solution to the originally asked question based on the conversation."
                - "carryover": It can be used to specify the carryover information to be passed to this chat.
>>>>>>> c7d9fefe
                    If provided, we will combine this carryover with the "message" content when generating the initial chat
                    message in `generate_init_message`.

    Returns:
        (list): a list of ChatResult objects corresponding to the finished chats in the chat_queue.
    """

    consolidate_chat_info(chat_queue)
    receipts_set = set()
    for chat_info in chat_queue:
        assert "recipient" in chat_info, "recipient must be provided."
        receipts_set.add(chat_info["recipient"])
    if len(receipts_set) < len(chat_queue):
        warnings.warn(
            "Repetitive recipients detected: The chat history will be cleared by default if a recipient appears more than once. To retain the chat history, please set 'clear_history=False' in the configuration of the repeating agent.",
            UserWarning,
        )
    current_chat_queue = chat_queue.copy()
    finished_chats = []
    while current_chat_queue:
        chat_info = current_chat_queue.pop(0)
        _chat_carryover = chat_info.get("carryover", [])
        if isinstance(_chat_carryover, str):
            _chat_carryover = [_chat_carryover]
        chat_info["carryover"] = _chat_carryover + [r.summary for r in finished_chats]
        if "message" not in chat_info:
            warnings.warn(
                "message is not provided in a chat_queue entry. input() will be called to get the initial message.",
                UserWarning,
            )
        chat_info["recipient"]
        print_carryover = (
            ("\n").join([t for t in chat_info["carryover"]])
            if isinstance(chat_info["carryover"], list)
            else chat_info["carryover"]
        )
        print(colored("\n" + "*" * 80, "blue"), flush=True, sep="")
        print(
            colored(
                "Start a new chat with the following message: \n"
                + chat_info.get("message")
                + "\n\nWith the following carryover: \n"
                + print_carryover,
                "blue",
            ),
            flush=True,
        )
        print(colored("\n" + "*" * 80, "blue"), flush=True, sep="")
        sender = chat_info["sender"]
        chat_res = sender.initiate_chat(**chat_info)
        finished_chats.append(chat_res)
    return finished_chats<|MERGE_RESOLUTION|>--- conflicted
+++ resolved
@@ -36,11 +36,7 @@
         chat_queue (List[Dict]): a list of dictionaries containing the information of the chats.
                 Each dictionary should contain the input arguments for `ConversableAgent.initiate_chat`.
                 More specifically, each dictionary could include the following fields:
-<<<<<<< HEAD
-                recipient: the recipient agent.
-=======
                 - recipient: the recipient agent.
->>>>>>> c7d9fefe
                 - "sender": the sender agent.
                 - "recipient": the recipient agent.
                 - clear_history (bool): whether to clear the chat history with the agent. Default is True.
@@ -63,17 +59,10 @@
                     ):
                         return recipient.last_message(sender)["content"]
                     ```
-<<<<<<< HEAD
-                "summary_prompt" can be used to specify the prompt used to extract a summary when summary_method is "reflection_with_llm".
-                    Default is None and the following default prompt will be used when "summary_method" is set to "reflection_with_llm":
-                    "Identify and extract the final solution to the originally asked question based on the conversation."
-                "carryover" can be used to specify the carryover information to be passed to this chat.
-=======
                 - "summary_prompt": This filed can be used to specify the prompt used to extract a summary when summary_method is "reflection_with_llm".
                     Default is None and the following default prompt will be used when "summary_method" is set to "reflection_with_llm":
                     "Identify and extract the final solution to the originally asked question based on the conversation."
                 - "carryover": It can be used to specify the carryover information to be passed to this chat.
->>>>>>> c7d9fefe
                     If provided, we will combine this carryover with the "message" content when generating the initial chat
                     message in `generate_init_message`.
 

import asyncio
from functools import partial
import logging
from collections import defaultdict, abc
from typing import Dict, List, Any, Set, Tuple
from dataclasses import dataclass
from .utils import consolidate_chat_info
import datetime
import warnings
from ..io.base import IOStream
from ..formatting_utils import colored


logger = logging.getLogger(__name__)
Prerequisite = Tuple[int, int]


@dataclass
class ChatResult:
    """(Experimental) The result of a chat. Almost certain to be changed."""

    chat_id: int = None
    """chat id"""
    chat_history: List[Dict[str, any]] = None
    """The chat history."""
    summary: str = None
    """A summary obtained from the chat."""
    cost: tuple = None  # (dict, dict) - (total_cost, actual_cost_with_cache)
    """The cost of the chat. a tuple of (total_cost, total_actual_cost), where total_cost is a dictionary of cost information, and total_actual_cost is a dictionary of information on the actual incurred cost with cache."""
    human_input: List[str] = None
    """A list of human input solicited during the chat."""


def _validate_recipients(chat_queue: List[Dict[str, Any]]) -> None:
    """
    Validate recipients exits and warn repetitive recipients.
    """
    receipts_set = set()
    for chat_info in chat_queue:
        assert "recipient" in chat_info, "recipient must be provided."
        receipts_set.add(chat_info["recipient"])
    if len(receipts_set) < len(chat_queue):
        warnings.warn(
            "Repetitive recipients detected: The chat history will be cleared by default if a recipient appears more than once. To retain the chat history, please set 'clear_history=False' in the configuration of the repeating agent.",
            UserWarning,
        )


def __create_async_prerequisites(chat_queue: List[Dict[str, Any]]) -> List[Prerequisite]:
    """
    Create list of Prerequisite (prerequisite_chat_id, chat_id)
    """
    prerequisites = []
    for chat_info in chat_queue:
        if "chat_id" not in chat_info:
            raise ValueError("Each chat must have a unique id for async multi-chat execution.")
        chat_id = chat_info["chat_id"]
        pre_chats = chat_info.get("prerequisites", [])
        for pre_chat_id in pre_chats:
            if not isinstance(pre_chat_id, int):
                raise ValueError("Prerequisite chat id is not int.")
            prerequisites.append((chat_id, pre_chat_id))
    return prerequisites


def __find_async_chat_order(chat_ids: Set[int], prerequisites: List[Prerequisite]) -> List[int]:
    """Find chat order for async execution based on the prerequisite chats

    args:
        num_chats: number of chats
        prerequisites: List of Prerequisite (prerequisite_chat_id, chat_id)

    returns:
        list: a list of chat_id in order.
    """
    edges = defaultdict(set)
    indegree = defaultdict(int)
    for pair in prerequisites:
        chat, pre = pair[0], pair[1]
        if chat not in edges[pre]:
            indegree[chat] += 1
            edges[pre].add(chat)
    bfs = [i for i in chat_ids if i not in indegree]
    chat_order = []
    steps = len(indegree)
    for _ in range(steps + 1):
        if not bfs:
            break
        chat_order.extend(bfs)
        nxt = []
        for node in bfs:
            if node in edges:
                for course in edges[node]:
                    indegree[course] -= 1
                    if indegree[course] == 0:
                        nxt.append(course)
                        indegree.pop(course)
                edges.pop(node)
        bfs = nxt

    if indegree:
        return []
    return chat_order


<<<<<<< HEAD
def __post_carryover_processing(chat_info: Dict[str, Any]):
    iostream = IOStream.get_default()

=======
def __post_carryover_processing(chat_info: Dict[str, Any]) -> None:
>>>>>>> 66d96dd8
    if "message" not in chat_info:
        warnings.warn(
            "message is not provided in a chat_queue entry. input() will be called to get the initial message.",
            UserWarning,
        )
    print_carryover = (
        ("\n").join([t for t in chat_info["carryover"]])
        if isinstance(chat_info["carryover"], list)
        else chat_info["carryover"]
    )
    message = chat_info.get("message")
    if isinstance(message, str):
        print_message = message
    elif callable(message):
        print_message = "Callable: " + message.__name__
    elif isinstance(message, dict):
        print_message = "Dict: " + str(message)
    elif message is None:
        print_message = "None"
    iostream.print(colored("\n" + "*" * 80, "blue"), flush=True, sep="")
    iostream.print(
        colored(
            "Starting a new chat....",
            "blue",
        ),
        flush=True,
    )
<<<<<<< HEAD
    iostream.print(colored("\n" + "*" * 80, "blue"), flush=True, sep="")
=======
    if chat_info.get("verbose", False):
        print(colored("Message:\n" + print_message, "blue"), flush=True)
        print(colored("Carryover:\n" + print_carryover, "blue"), flush=True)
    print(colored("\n" + "*" * 80, "blue"), flush=True, sep="")
>>>>>>> 66d96dd8


def initiate_chats(chat_queue: List[Dict[str, Any]]) -> List[ChatResult]:
    """Initiate a list of chats.

    Args:
        chat_queue (List[Dict]): a list of dictionaries containing the information about the chats.

        Each dictionary should contain the input arguments for [`ConversableAgent.initiate_chat`](/docs/reference/agentchat/conversable_agent#initiate_chat). For example:
            - "sender": the sender agent.
            - "recipient": the recipient agent.
            - "clear_history" (bool): whether to clear the chat history with the agent. Default is True.
            - "silent" (bool or None): (Experimental) whether to print the messages in this conversation. Default is False.
            - "cache" (Cache or None): the cache client to use for this conversation. Default is None.
            - "max_turns" (int or None): maximum number of turns for the chat. If None, the chat will continue until a termination condition is met. Default is None.
            - "summary_method" (str or callable): a string or callable specifying the method to get a summary from the chat. Default is DEFAULT_summary_method, i.e., "last_msg".
            - "summary_args" (dict): a dictionary of arguments to be passed to the summary_method. Default is {}.
            - "message" (str, callable or None): if None, input() will be called to get the initial message.
            - **context: additional context information to be passed to the chat.
                - "carryover": It can be used to specify the carryover information to be passed to this chat.
                    If provided, we will combine this carryover with the "message" content when generating the initial chat
                    message in `generate_init_message`.

    Returns:
        (list): a list of ChatResult objects corresponding to the finished chats in the chat_queue.
    """

    consolidate_chat_info(chat_queue)
    _validate_recipients(chat_queue)
    current_chat_queue = chat_queue.copy()
    finished_chats = []
    while current_chat_queue:
        chat_info = current_chat_queue.pop(0)
        _chat_carryover = chat_info.get("carryover", [])
        if isinstance(_chat_carryover, str):
            _chat_carryover = [_chat_carryover]
        chat_info["carryover"] = _chat_carryover + [r.summary for r in finished_chats]
        __post_carryover_processing(chat_info)
        sender = chat_info["sender"]
        chat_res = sender.initiate_chat(**chat_info)
        finished_chats.append(chat_res)
    return finished_chats


def __system_now_str():
    ct = datetime.datetime.now()
    return f" System time at {ct}. "


def _on_chat_future_done(chat_future: asyncio.Future, chat_id: int):
    """
    Update ChatResult when async Task for Chat is completed.
    """
    logger.debug(f"Update chat {chat_id} result on task completion." + __system_now_str())
    chat_result = chat_future.result()
    chat_result.chat_id = chat_id


async def _dependent_chat_future(
    chat_id: int, chat_info: Dict[str, Any], prerequisite_chat_futures: Dict[int, asyncio.Future]
) -> asyncio.Task:
    """
    Create an async Task for each chat.
    """
    logger.debug(f"Create Task for chat {chat_id}." + __system_now_str())
    _chat_carryover = chat_info.get("carryover", [])
    finished_chats = dict()
    for chat in prerequisite_chat_futures:
        chat_future = prerequisite_chat_futures[chat]
        if chat_future.cancelled():
            raise RuntimeError(f"Chat {chat} is cancelled.")

        # wait for prerequisite chat results for the new chat carryover
        finished_chats[chat] = await chat_future

    if isinstance(_chat_carryover, str):
        _chat_carryover = [_chat_carryover]
    chat_info["carryover"] = _chat_carryover + [finished_chats[pre_id].summary for pre_id in finished_chats]
    __post_carryover_processing(chat_info)
    sender = chat_info["sender"]
    chat_res_future = asyncio.create_task(sender.a_initiate_chat(**chat_info))
    call_back_with_args = partial(_on_chat_future_done, chat_id=chat_id)
    chat_res_future.add_done_callback(call_back_with_args)
    logger.debug(f"Task for chat {chat_id} created." + __system_now_str())
    return chat_res_future


async def a_initiate_chats(chat_queue: List[Dict[str, Any]]) -> Dict[int, ChatResult]:
    """(async) Initiate a list of chats.

    args:
        Please refer to `initiate_chats`.


    returns:
        (Dict): a dict of ChatId: ChatResult corresponding to the finished chats in the chat_queue.
    """
    consolidate_chat_info(chat_queue)
    _validate_recipients(chat_queue)
    chat_book = {chat_info["chat_id"]: chat_info for chat_info in chat_queue}
    num_chats = chat_book.keys()
    prerequisites = __create_async_prerequisites(chat_queue)
    chat_order_by_id = __find_async_chat_order(num_chats, prerequisites)
    finished_chat_futures = dict()
    for chat_id in chat_order_by_id:
        chat_info = chat_book[chat_id]
        prerequisite_chat_ids = chat_info.get("prerequisites", [])
        pre_chat_futures = dict()
        for pre_chat_id in prerequisite_chat_ids:
            pre_chat_future = finished_chat_futures[pre_chat_id]
            pre_chat_futures[pre_chat_id] = pre_chat_future
        current_chat_future = await _dependent_chat_future(chat_id, chat_info, pre_chat_futures)
        finished_chat_futures[chat_id] = current_chat_future
    await asyncio.gather(*list(finished_chat_futures.values()))
    finished_chats = dict()
    for chat in finished_chat_futures:
        chat_result = finished_chat_futures[chat].result()
        finished_chats[chat] = chat_result
    return finished_chats<|MERGE_RESOLUTION|>--- conflicted
+++ resolved
@@ -103,13 +103,9 @@
     return chat_order
 
 
-<<<<<<< HEAD
-def __post_carryover_processing(chat_info: Dict[str, Any]):
+def __post_carryover_processing(chat_info: Dict[str, Any]) -> None:
     iostream = IOStream.get_default()
 
-=======
-def __post_carryover_processing(chat_info: Dict[str, Any]) -> None:
->>>>>>> 66d96dd8
     if "message" not in chat_info:
         warnings.warn(
             "message is not provided in a chat_queue entry. input() will be called to get the initial message.",
@@ -137,14 +133,10 @@
         ),
         flush=True,
     )
-<<<<<<< HEAD
+    if chat_info.get("verbose", False):
+        iostream.print(colored("Message:\n" + print_message, "blue"), flush=True)
+        iostream.print(colored("Carryover:\n" + print_carryover, "blue"), flush=True)
     iostream.print(colored("\n" + "*" * 80, "blue"), flush=True, sep="")
-=======
-    if chat_info.get("verbose", False):
-        print(colored("Message:\n" + print_message, "blue"), flush=True)
-        print(colored("Carryover:\n" + print_carryover, "blue"), flush=True)
-    print(colored("\n" + "*" * 80, "blue"), flush=True, sep="")
->>>>>>> 66d96dd8
 
 
 def initiate_chats(chat_queue: List[Dict[str, Any]]) -> List[ChatResult]:

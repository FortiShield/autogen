--- conflicted
+++ resolved
@@ -8,13 +8,7 @@
 import datetime
 import warnings
 from termcolor import colored
-<<<<<<< HEAD
-
 from ..io.base import IOStream
-from .utils import consolidate_chat_info
-=======
->>>>>>> 3a3d4cc2
-
 
 logger = logging.getLogger(__name__)
 Prerequisite = Tuple[int, int]

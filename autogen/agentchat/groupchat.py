--- conflicted
+++ resolved
@@ -41,16 +41,13 @@
         - "manual": the next speaker is selected manually by user input.
         - "random": the next speaker is selected randomly.
         - "round_robin": the next speaker is selected in a round robin fashion, i.e., iterating in the same order as provided in `agents`.
-<<<<<<< HEAD
-    - allow_repeat_speaker: whether to allow the same speaker to speak consecutively. Default is None, which is defaulted to True if allowed_or_disallowed_speaker_order is None, in which case all speakers are allowed to speak consecutively. If allow_repeat_speaker is a list of Agents, then only those listed agents are allowed to repeat. If set to False, then no speakers are allowed to repeat. allow_repeat_speaker and allowed_or_disallowed_speaker_order are mutually exclusive.
+
+    - allow_repeat_speaker: whether to allow the same speaker to speak consecutively. Default is True, in which case all speakers are allowed to speak consecutively. If allow_repeat_speaker is a list of Agents, then only those listed agents are allowed to repeat. If set to False, then no speakers are allowed to repeat. allow_repeat_speaker and allowed_or_disallowed_speaker_order are mutually exclusive.
     - allowed_or_disallowed_speaker_order: a dictionary of keys and list as values. The keys are the names of the agents, and the values are the agents that the key agent can transition to. Default is None, in which case a fully connected allowed_speaker_order_dict is assumed. allow_repeat_speaker and allowed_or_disallowed_speaker_order are mutually exclusive.
     - speaker_order_type: whether the speaker_order_type is a dictionary containing lists of allowed agents or disallowed agents. allowed means the allowed_or_disallowed_speaker_order is a dictionary containing lists of allowed agents. If set to disallowed, then the allowed_or_disallowed_speaker_order is a dictionary containing lists of disallowed agents. Must be supplied if allowed_or_disallowed_speaker_order is not None.
-=======
-    - allow_repeat_speaker: whether to allow the same speaker to speak consecutively. Default is True, in which case all speakers are allowed to speak consecutively. If allow_repeat_speaker is a list of Agents, then only those listed agents are allowed to repeat. If set to False, then no speakers are allowed to repeat.
     - enable_clear_history: enable possibility to clear history of messages for agents manually by providing
         "clear history" phrase in user prompt. This is experimental feature.
         See description of GroupChatManager.clear_agents_history function for more info.
->>>>>>> 5eaf712a
     """
 
     agents: List[Agent]
@@ -59,16 +56,12 @@
     admin_name: Optional[str] = "Admin"
     func_call_filter: Optional[bool] = True
     speaker_selection_method: Optional[str] = "auto"
-<<<<<<< HEAD
     allow_repeat_speaker: Optional[
         Union[bool, List[Agent]]
-    ] = None  # It would be set to True if allowed_or_disallowed_speaker_order is None
+    ] = True  # It would be set to True if allowed_or_disallowed_speaker_order is None
     allowed_or_disallowed_speaker_order: Optional[Dict] = None
     speaker_order_type: Optional[str] = None
-=======
-    allow_repeat_speaker: Optional[Union[bool, List[Agent]]] = True
     enable_clear_history: Optional[bool] = False
->>>>>>> 5eaf712a
 
     _VALID_SPEAKER_SELECTION_METHODS = ["auto", "manual", "random", "round_robin"]
     _VALID_SPEAKER_ORDER_TYPE = ["allowed", "disallowed", None]

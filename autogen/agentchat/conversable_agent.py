import asyncio
import copy
import functools
import inspect
import json
import logging
import re
import warnings
from collections import defaultdict
from functools import partial
from typing import Any, Callable, Dict, List, Literal, Optional, Tuple, Type, TypeVar, Union

from openai import BadRequestError

from autogen.exception_utils import InvalidCarryOverType, SenderRequired

from .._pydantic import model_dump
from ..cache.cache import Cache
from ..code_utils import (
    UNKNOWN,
    check_can_use_docker_or_throw,
    content_str,
    decide_use_docker,
    execute_code,
    extract_code,
    infer_lang,
)
from ..coding.base import CodeExecutor
from ..coding.factory import CodeExecutorFactory
from ..formatting_utils import colored
from ..function_utils import get_function_schema, load_basemodels_if_needed, serialize_to_str
from ..oai.client import ModelClient, OpenAIWrapper
from ..runtime_logging import log_new_agent, logging_enabled
from .agent import Agent, LLMAgent
from ..io.base import IOStream
from .chat import ChatResult, a_initiate_chats, initiate_chats
from .utils import consolidate_chat_info, gather_usage_summary

__all__ = ("ConversableAgent",)

logger = logging.getLogger(__name__)

F = TypeVar("F", bound=Callable[..., Any])


class ConversableAgent(LLMAgent):
    """(In preview) A class for generic conversable agents which can be configured as assistant or user proxy.

    After receiving each message, the agent will send a reply to the sender unless the msg is a termination msg.
    For example, AssistantAgent and UserProxyAgent are subclasses of this class,
    configured with different default settings.

    To modify auto reply, override `generate_reply` method.
    To disable/enable human response in every turn, set `human_input_mode` to "NEVER" or "ALWAYS".
    To modify the way to get human input, override `get_human_input` method.
    To modify the way to execute code blocks, single code block, or function call, override `execute_code_blocks`,
    `run_code`, and `execute_function` methods respectively.
    """

    DEFAULT_CONFIG = False  # False or dict, the default config for llm inference
    MAX_CONSECUTIVE_AUTO_REPLY = 100  # maximum number of consecutive auto replies (subject to future change)

    DEFAULT_SUMMARY_PROMPT = "Summarize the takeaway from the conversation. Do not add any introductory phrases."
    DEFAULT_SUMMARY_METHOD = "last_msg"
    llm_config: Union[Dict, Literal[False]]

    def __init__(
        self,
        name: str,
        system_message: Optional[Union[str, List]] = "You are a helpful AI Assistant.",
        is_termination_msg: Optional[Callable[[Dict], bool]] = None,
        max_consecutive_auto_reply: Optional[int] = None,
        human_input_mode: Literal["ALWAYS", "NEVER", "TERMINATE"] = "TERMINATE",
        function_map: Optional[Dict[str, Callable]] = None,
        code_execution_config: Union[Dict, Literal[False]] = False,
        llm_config: Optional[Union[Dict, Literal[False]]] = None,
        default_auto_reply: Union[str, Dict] = "",
        description: Optional[str] = None,
    ):
        """
        Args:
            name (str): name of the agent.
            system_message (str or list): system message for the ChatCompletion inference.
            is_termination_msg (function): a function that takes a message in the form of a dictionary
                and returns a boolean value indicating if this received message is a termination message.
                The dict can contain the following keys: "content", "role", "name", "function_call".
            max_consecutive_auto_reply (int): the maximum number of consecutive auto replies.
                default to None (no limit provided, class attribute MAX_CONSECUTIVE_AUTO_REPLY will be used as the limit in this case).
                When set to 0, no auto reply will be generated.
            human_input_mode (str): whether to ask for human inputs every time a message is received.
                Possible values are "ALWAYS", "TERMINATE", "NEVER".
                (1) When "ALWAYS", the agent prompts for human input every time a message is received.
                    Under this mode, the conversation stops when the human input is "exit",
                    or when is_termination_msg is True and there is no human input.
                (2) When "TERMINATE", the agent only prompts for human input only when a termination message is received or
                    the number of auto reply reaches the max_consecutive_auto_reply.
                (3) When "NEVER", the agent will never prompt for human input. Under this mode, the conversation stops
                    when the number of auto reply reaches the max_consecutive_auto_reply or when is_termination_msg is True.
            function_map (dict[str, callable]): Mapping function names (passed to openai) to callable functions, also used for tool calls.
            code_execution_config (dict or False): config for the code execution.
                To disable code execution, set to False. Otherwise, set to a dictionary with the following keys:
                - work_dir (Optional, str): The working directory for the code execution.
                    If None, a default working directory will be used.
                    The default working directory is the "extensions" directory under
                    "path_to_autogen".
                - use_docker (Optional, list, str or bool): The docker image to use for code execution.
                    Default is True, which means the code will be executed in a docker container. A default list of images will be used.
                    If a list or a str of image name(s) is provided, the code will be executed in a docker container
                    with the first image successfully pulled.
                    If False, the code will be executed in the current environment.
                    We strongly recommend using docker for code execution.
                - timeout (Optional, int): The maximum execution time in seconds.
                - last_n_messages (Experimental, int or str): The number of messages to look back for code execution.
                    If set to 'auto', it will scan backwards through all messages arriving since the agent last spoke, which is typically the last time execution was attempted. (Default: auto)
            llm_config (dict or False or None): llm inference configuration.
                Please refer to [OpenAIWrapper.create](/docs/reference/oai/client#create)
                for available options.
                When using OpenAI or Azure OpenAI endpoints, please specify a non-empty 'model' either in `llm_config` or in each config of 'config_list' in `llm_config`.
                To disable llm-based auto reply, set to False.
                When set to None, will use self.DEFAULT_CONFIG, which defaults to False.
            default_auto_reply (str or dict): default auto reply when no code execution or llm-based reply is generated.
            description (str): a short description of the agent. This description is used by other agents
                (e.g. the GroupChatManager) to decide when to call upon this agent. (Default: system_message)
        """
        # we change code_execution_config below and we have to make sure we don't change the input
        # in case of UserProxyAgent, without this we could even change the default value {}
        code_execution_config = (
            code_execution_config.copy() if hasattr(code_execution_config, "copy") else code_execution_config
        )

        self._name = name
        # a dictionary of conversations, default value is list
        self._oai_messages = defaultdict(list)
        self._oai_system_message = [{"content": system_message, "role": "system"}]
        self._description = description if description is not None else system_message
        self._is_termination_msg = (
            is_termination_msg
            if is_termination_msg is not None
            else (lambda x: content_str(x.get("content")) == "TERMINATE")
        )

        self._validate_llm_config(llm_config)

        if logging_enabled():
            log_new_agent(self, locals())

        # Initialize standalone client cache object.
        self.client_cache = None

        self.human_input_mode = human_input_mode
        self._max_consecutive_auto_reply = (
            max_consecutive_auto_reply if max_consecutive_auto_reply is not None else self.MAX_CONSECUTIVE_AUTO_REPLY
        )
        self._consecutive_auto_reply_counter = defaultdict(int)
        self._max_consecutive_auto_reply_dict = defaultdict(self.max_consecutive_auto_reply)
        self._function_map = (
            {}
            if function_map is None
            else {name: callable for name, callable in function_map.items() if self._assert_valid_name(name)}
        )
        self._default_auto_reply = default_auto_reply
        self._reply_func_list = []
        self._human_input = []
        self.reply_at_receive = defaultdict(bool)
        self.register_reply([Agent, None], ConversableAgent.generate_oai_reply)
        self.register_reply([Agent, None], ConversableAgent.a_generate_oai_reply, ignore_async_in_sync_chat=True)

        # Setting up code execution.
        # Do not register code execution reply if code execution is disabled.
        if code_execution_config is not False:
            # If code_execution_config is None, set it to an empty dict.
            if code_execution_config is None:
                warnings.warn(
                    "Using None to signal a default code_execution_config is deprecated. "
                    "Use {} to use default or False to disable code execution.",
                    stacklevel=2,
                )
                code_execution_config = {}
            if not isinstance(code_execution_config, dict):
                raise ValueError("code_execution_config must be a dict or False.")

            # We have got a valid code_execution_config.
            self._code_execution_config = code_execution_config

            if self._code_execution_config.get("executor") is not None:
                if "use_docker" in self._code_execution_config:
                    raise ValueError(
                        "'use_docker' in code_execution_config is not valid when 'executor' is set. Use the appropriate arg in the chosen executor instead."
                    )

                if "work_dir" in self._code_execution_config:
                    raise ValueError(
                        "'work_dir' in code_execution_config is not valid when 'executor' is set. Use the appropriate arg in the chosen executor instead."
                    )

                if "timeout" in self._code_execution_config:
                    raise ValueError(
                        "'timeout' in code_execution_config is not valid when 'executor' is set. Use the appropriate arg in the chosen executor instead."
                    )

                # Use the new code executor.
                self._code_executor = CodeExecutorFactory.create(self._code_execution_config)
                self.register_reply([Agent, None], ConversableAgent._generate_code_execution_reply_using_executor)
            else:
                # Legacy code execution using code_utils.
                use_docker = self._code_execution_config.get("use_docker", None)
                use_docker = decide_use_docker(use_docker)
                check_can_use_docker_or_throw(use_docker)
                self._code_execution_config["use_docker"] = use_docker
                self.register_reply([Agent, None], ConversableAgent.generate_code_execution_reply)
        else:
            # Code execution is disabled.
            self._code_execution_config = False

        self.register_reply([Agent, None], ConversableAgent.generate_tool_calls_reply)
        self.register_reply([Agent, None], ConversableAgent.a_generate_tool_calls_reply, ignore_async_in_sync_chat=True)
        self.register_reply([Agent, None], ConversableAgent.generate_function_call_reply)
        self.register_reply(
            [Agent, None], ConversableAgent.a_generate_function_call_reply, ignore_async_in_sync_chat=True
        )
        self.register_reply([Agent, None], ConversableAgent.check_termination_and_human_reply)
        self.register_reply(
            [Agent, None], ConversableAgent.a_check_termination_and_human_reply, ignore_async_in_sync_chat=True
        )

        # Registered hooks are kept in lists, indexed by hookable method, to be called in their order of registration.
        # New hookable methods should be added to this list as required to support new agent capabilities.
        self.hook_lists = {
            "process_last_received_message": [],
            "process_all_messages_before_reply": [],
            "process_message_before_send": [],
        }

    def _validate_llm_config(self, llm_config):
        assert llm_config in (None, False) or isinstance(
            llm_config, dict
        ), "llm_config must be a dict or False or None."
        if llm_config is None:
            llm_config = self.DEFAULT_CONFIG
        self.llm_config = self.DEFAULT_CONFIG if llm_config is None else llm_config
        # TODO: more complete validity check
        if self.llm_config in [{}, {"config_list": []}, {"config_list": [{"model": ""}]}]:
            raise ValueError(
                "When using OpenAI or Azure OpenAI endpoints, specify a non-empty 'model' either in 'llm_config' or in each config of 'config_list'."
            )
        self.client = None if self.llm_config is False else OpenAIWrapper(**self.llm_config)

    @property
    def name(self) -> str:
        """Get the name of the agent."""
        return self._name

    @property
    def description(self) -> str:
        """Get the description of the agent."""
        return self._description

    @description.setter
    def description(self, description: str):
        """Set the description of the agent."""
        self._description = description

    @property
    def code_executor(self) -> Optional[CodeExecutor]:
        """The code executor used by this agent. Returns None if code execution is disabled."""
        if not hasattr(self, "_code_executor"):
            return None
        return self._code_executor

    def register_reply(
        self,
        trigger: Union[Type[Agent], str, Agent, Callable[[Agent], bool], List],
        reply_func: Callable,
        position: int = 0,
        config: Optional[Any] = None,
        reset_config: Optional[Callable] = None,
        *,
        ignore_async_in_sync_chat: bool = False,
        remove_other_reply_funcs: bool = False,
    ):
        """Register a reply function.

        The reply function will be called when the trigger matches the sender.
        The function registered later will be checked earlier by default.
        To change the order, set the position to a positive integer.

        Both sync and async reply functions can be registered. The sync reply function will be triggered
        from both sync and async chats. However, an async reply function will only be triggered from async
        chats (initiated with `ConversableAgent.a_initiate_chat`). If an `async` reply function is registered
        and a chat is initialized with a sync function, `ignore_async_in_sync_chat` determines the behaviour as follows:
                if `ignore_async_in_sync_chat` is set to `False` (default value), an exception will be raised, and
                if `ignore_async_in_sync_chat` is set to `True`, the reply function will be ignored.

        Args:
            trigger (Agent class, str, Agent instance, callable, or list): the trigger.
                    If a class is provided, the reply function will be called when the sender is an instance of the class.
                    If a string is provided, the reply function will be called when the sender's name matches the string.
                    If an agent instance is provided, the reply function will be called when the sender is the agent instance.
                    If a callable is provided, the reply function will be called when the callable returns True.
                    If a list is provided, the reply function will be called when any of the triggers in the list is activated.
                    If None is provided, the reply function will be called only when the sender is None.
                    Note: Be sure to register `None` as a trigger if you would like to trigger an auto-reply function with non-empty messages and `sender=None`.
            reply_func (Callable): the reply function.
                The function takes a recipient agent, a list of messages, a sender agent and a config as input and returns a reply message.

                ```python
                def reply_func(
                    recipient: ConversableAgent,
                    messages: Optional[List[Dict]] = None,
                    sender: Optional[Agent] = None,
                    config: Optional[Any] = None,
                ) -> Tuple[bool, Union[str, Dict, None]]:
                ```
            position (int): the position of the reply function in the reply function list.
                The function registered later will be checked earlier by default.
                To change the order, set the position to a positive integer.
            config (Any): the config to be passed to the reply function.
                When an agent is reset, the config will be reset to the original value.
            reset_config (Callable): the function to reset the config.
                The function returns None. Signature: ```def reset_config(config: Any)```
            ignore_async_in_sync_chat (bool): whether to ignore the async reply function in sync chats. If `False`, an exception
                will be raised if an async reply function is registered and a chat is initialized with a sync
                function.
            remove_other_reply_funcs (bool): whether to remove other reply functions when registering this reply function.
        """
        if not isinstance(trigger, (type, str, Agent, Callable, list)):
            raise ValueError("trigger must be a class, a string, an agent, a callable or a list.")
        if remove_other_reply_funcs:
            self._reply_func_list.clear()
        self._reply_func_list.insert(
            position,
            {
                "trigger": trigger,
                "reply_func": reply_func,
                "config": copy.copy(config),
                "init_config": config,
                "reset_config": reset_config,
                "ignore_async_in_sync_chat": ignore_async_in_sync_chat and inspect.iscoroutinefunction(reply_func),
            },
        )

    def replace_reply_func(self, old_reply_func: Callable, new_reply_func: Callable):
        """Replace a registered reply function with a new one.

        Args:
            old_reply_func (Callable): the old reply function to be replaced.
            new_reply_func (Callable): the new reply function to replace the old one.
        """
        for f in self._reply_func_list:
            if f["reply_func"] == old_reply_func:
                f["reply_func"] = new_reply_func

    @staticmethod
    def _summary_from_nested_chats(
        chat_queue: List[Dict[str, Any]], recipient: Agent, messages: Union[str, Callable], sender: Agent, config: Any
    ) -> Tuple[bool, str]:
        """A simple chat reply function.
        This function initiate one or a sequence of chats between the "recipient" and the agents in the
        chat_queue.

        It extracts and returns a summary from the nested chat based on the "summary_method" in each chat in chat_queue.

        Returns:
            Tuple[bool, str]: A tuple where the first element indicates the completion of the chat, and the second element contains the summary of the last chat if any chats were initiated.
        """
        last_msg = messages[-1].get("content")
        chat_to_run = []
        for i, c in enumerate(chat_queue):
            current_c = c.copy()
            if current_c.get("sender") is None:
                current_c["sender"] = recipient
            message = current_c.get("message")
            # If message is not provided in chat_queue, we by default use the last message from the original chat history as the first message in this nested chat (for the first chat in the chat queue).
            # NOTE: This setting is prone to change.
            if message is None and i == 0:
                message = last_msg
            if callable(message):
                message = message(recipient, messages, sender, config)
            # We only run chat that has a valid message. NOTE: This is prone to change dependin on applications.
            if message:
                current_c["message"] = message
                chat_to_run.append(current_c)
        if not chat_to_run:
            return True, None
        res = initiate_chats(chat_to_run)
        return True, res[-1].summary

    def register_nested_chats(
        self,
        chat_queue: List[Dict[str, Any]],
        trigger: Union[Type[Agent], str, Agent, Callable[[Agent], bool], List],
        reply_func_from_nested_chats: Union[str, Callable] = "summary_from_nested_chats",
        position: int = 2,
        **kwargs,
    ) -> None:
        """Register a nested chat reply function.
        Args:
            chat_queue (list): a list of chat objects to be initiated.
            trigger (Agent class, str, Agent instance, callable, or list): refer to `register_reply` for details.
            reply_func_from_nested_chats (Callable, str): the reply function for the nested chat.
                The function takes a chat_queue for nested chat, recipient agent, a list of messages, a sender agent and a config as input and returns a reply message.
                Default to "summary_from_nested_chats", which corresponds to a built-in reply function that get summary from the nested chat_queue.
            ```python
            def reply_func_from_nested_chats(
                chat_queue: List[Dict],
                recipient: ConversableAgent,
                messages: Optional[List[Dict]] = None,
                sender: Optional[Agent] = None,
                config: Optional[Any] = None,
            ) -> Tuple[bool, Union[str, Dict, None]]:
            ```
            position (int): Ref to `register_reply` for details. Default to 2. It means we first check the termination and human reply, then check the registered nested chat reply.
            kwargs: Ref to `register_reply` for details.
        """
        if reply_func_from_nested_chats == "summary_from_nested_chats":
            reply_func_from_nested_chats = self._summary_from_nested_chats
        if not callable(reply_func_from_nested_chats):
            raise ValueError("reply_func_from_nested_chats must be a callable")
        reply_func = partial(reply_func_from_nested_chats, chat_queue)
        self.register_reply(
            trigger,
            reply_func,
            position,
            kwargs.get("config"),
            kwargs.get("reset_config"),
            ignore_async_in_sync_chat=kwargs.get("ignore_async_in_sync_chat"),
        )

    @property
    def system_message(self) -> str:
        """Return the system message."""
        return self._oai_system_message[0]["content"]

    def update_system_message(self, system_message: str) -> None:
        """Update the system message.

        Args:
            system_message (str): system message for the ChatCompletion inference.
        """
        self._oai_system_message[0]["content"] = system_message

    def update_max_consecutive_auto_reply(self, value: int, sender: Optional[Agent] = None):
        """Update the maximum number of consecutive auto replies.

        Args:
            value (int): the maximum number of consecutive auto replies.
            sender (Agent): when the sender is provided, only update the max_consecutive_auto_reply for that sender.
        """
        if sender is None:
            self._max_consecutive_auto_reply = value
            for k in self._max_consecutive_auto_reply_dict:
                self._max_consecutive_auto_reply_dict[k] = value
        else:
            self._max_consecutive_auto_reply_dict[sender] = value

    def max_consecutive_auto_reply(self, sender: Optional[Agent] = None) -> int:
        """The maximum number of consecutive auto replies."""
        return self._max_consecutive_auto_reply if sender is None else self._max_consecutive_auto_reply_dict[sender]

    @property
    def chat_messages(self) -> Dict[Agent, List[Dict]]:
        """A dictionary of conversations from agent to list of messages."""
        return self._oai_messages

    def chat_messages_for_summary(self, agent: Agent) -> List[Dict]:
        """A list of messages as a conversation to summarize."""
        return self._oai_messages[agent]

    def last_message(self, agent: Optional[Agent] = None) -> Optional[Dict]:
        """The last message exchanged with the agent.

        Args:
            agent (Agent): The agent in the conversation.
                If None and more than one agent's conversations are found, an error will be raised.
                If None and only one conversation is found, the last message of the only conversation will be returned.

        Returns:
            The last message exchanged with the agent.
        """
        if agent is None:
            n_conversations = len(self._oai_messages)
            if n_conversations == 0:
                return None
            if n_conversations == 1:
                for conversation in self._oai_messages.values():
                    return conversation[-1]
            raise ValueError("More than one conversation is found. Please specify the sender to get the last message.")
        if agent not in self._oai_messages.keys():
            raise KeyError(
                f"The agent '{agent.name}' is not present in any conversation. No history available for this agent."
            )
        return self._oai_messages[agent][-1]

    @property
    def use_docker(self) -> Union[bool, str, None]:
        """Bool value of whether to use docker to execute the code,
        or str value of the docker image name to use, or None when code execution is disabled.
        """
        return None if self._code_execution_config is False else self._code_execution_config.get("use_docker")

    @staticmethod
    def _message_to_dict(message: Union[Dict, str]) -> Dict:
        """Convert a message to a dictionary.

        The message can be a string or a dictionary. The string will be put in the "content" field of the new dictionary.
        """
        if isinstance(message, str):
            return {"content": message}
        elif isinstance(message, dict):
            return message
        else:
            return dict(message)

    @staticmethod
    def _normalize_name(name):
        """
        LLMs sometimes ask functions while ignoring their own format requirements, this function should be used to replace invalid characters with "_".

        Prefer _assert_valid_name for validating user configuration or input
        """
        return re.sub(r"[^a-zA-Z0-9_-]", "_", name)[:64]

    @staticmethod
    def _assert_valid_name(name):
        """
        Ensure that configured names are valid, raises ValueError if not.

        For munging LLM responses use _normalize_name to ensure LLM specified names don't break the API.
        """
        if not re.match(r"^[a-zA-Z0-9_-]+$", name):
            raise ValueError(f"Invalid name: {name}. Only letters, numbers, '_' and '-' are allowed.")
        if len(name) > 64:
            raise ValueError(f"Invalid name: {name}. Name must be less than 64 characters.")
        return name

    def _append_oai_message(self, message: Union[Dict, str], role, conversation_id: Agent) -> bool:
        """Append a message to the ChatCompletion conversation.

        If the message received is a string, it will be put in the "content" field of the new dictionary.
        If the message received is a dictionary but does not have any of the three fields "content", "function_call", or "tool_calls",
            this message is not a valid ChatCompletion message.
        If only "function_call" or "tool_calls" is provided, "content" will be set to None if not provided, and the role of the message will be forced "assistant".

        Args:
            message (dict or str): message to be appended to the ChatCompletion conversation.
            role (str): role of the message, can be "assistant" or "function".
            conversation_id (Agent): id of the conversation, should be the recipient or sender.

        Returns:
            bool: whether the message is appended to the ChatCompletion conversation.
        """
        message = self._message_to_dict(message)
        # create oai message to be appended to the oai conversation that can be passed to oai directly.
        oai_message = {
            k: message[k]
            for k in ("content", "function_call", "tool_calls", "tool_responses", "tool_call_id", "name", "context")
            if k in message and message[k] is not None
        }
        if "content" not in oai_message:
            if "function_call" in oai_message or "tool_calls" in oai_message:
                oai_message["content"] = None  # if only function_call is provided, content will be set to None.
            else:
                return False

        if message.get("role") in ["function", "tool"]:
            oai_message["role"] = message.get("role")
        else:
            oai_message["role"] = role

        if oai_message.get("function_call", False) or oai_message.get("tool_calls", False):
            oai_message["role"] = "assistant"  # only messages with role 'assistant' can have a function call.
        self._oai_messages[conversation_id].append(oai_message)
        return True

    def _process_message_before_send(
        self, message: Union[Dict, str], recipient: Agent, silent: bool
    ) -> Union[Dict, str]:
        """Process the message before sending it to the recipient."""
        hook_list = self.hook_lists["process_message_before_send"]
        for hook in hook_list:
            message = hook(sender=self, message=message, recipient=recipient, silent=silent)
        return message

    def send(
        self,
        message: Union[Dict, str],
        recipient: Agent,
        request_reply: Optional[bool] = None,
        silent: Optional[bool] = False,
    ):
        """Send a message to another agent.

        Args:
            message (dict or str): message to be sent.
                The message could contain the following fields:
                - content (str or List): Required, the content of the message. (Can be None)
                - function_call (str): the name of the function to be called.
                - name (str): the name of the function to be called.
                - role (str): the role of the message, any role that is not "function"
                    will be modified to "assistant".
                - context (dict): the context of the message, which will be passed to
                    [OpenAIWrapper.create](../oai/client#create).
                    For example, one agent can send a message A as:
        ```python
        {
            "content": lambda context: context["use_tool_msg"],
            "context": {
                "use_tool_msg": "Use tool X if they are relevant."
            }
        }
        ```
                    Next time, one agent can send a message B with a different "use_tool_msg".
                    Then the content of message A will be refreshed to the new "use_tool_msg".
                    So effectively, this provides a way for an agent to send a "link" and modify
                    the content of the "link" later.
            recipient (Agent): the recipient of the message.
            request_reply (bool or None): whether to request a reply from the recipient.
            silent (bool or None): (Experimental) whether to print the message sent.

        Raises:
            ValueError: if the message can't be converted into a valid ChatCompletion message.
        """
        message = self._process_message_before_send(message, recipient, silent)
        # When the agent composes and sends the message, the role of the message is "assistant"
        # unless it's "function".
        valid = self._append_oai_message(message, "assistant", recipient)
        if valid:
            recipient.receive(message, self, request_reply, silent)
        else:
            raise ValueError(
                "Message can't be converted into a valid ChatCompletion message. Either content or function_call must be provided."
            )

    async def a_send(
        self,
        message: Union[Dict, str],
        recipient: Agent,
        request_reply: Optional[bool] = None,
        silent: Optional[bool] = False,
    ):
        """(async) Send a message to another agent.

        Args:
            message (dict or str): message to be sent.
                The message could contain the following fields:
                - content (str or List): Required, the content of the message. (Can be None)
                - function_call (str): the name of the function to be called.
                - name (str): the name of the function to be called.
                - role (str): the role of the message, any role that is not "function"
                    will be modified to "assistant".
                - context (dict): the context of the message, which will be passed to
                    [OpenAIWrapper.create](../oai/client#create).
                    For example, one agent can send a message A as:
        ```python
        {
            "content": lambda context: context["use_tool_msg"],
            "context": {
                "use_tool_msg": "Use tool X if they are relevant."
            }
        }
        ```
                    Next time, one agent can send a message B with a different "use_tool_msg".
                    Then the content of message A will be refreshed to the new "use_tool_msg".
                    So effectively, this provides a way for an agent to send a "link" and modify
                    the content of the "link" later.
            recipient (Agent): the recipient of the message.
            request_reply (bool or None): whether to request a reply from the recipient.
            silent (bool or None): (Experimental) whether to print the message sent.

        Raises:
            ValueError: if the message can't be converted into a valid ChatCompletion message.
        """
        message = self._process_message_before_send(message, recipient, silent)
        # When the agent composes and sends the message, the role of the message is "assistant"
        # unless it's "function".
        valid = self._append_oai_message(message, "assistant", recipient)
        if valid:
            await recipient.a_receive(message, self, request_reply, silent)
        else:
            raise ValueError(
                "Message can't be converted into a valid ChatCompletion message. Either content or function_call must be provided."
            )

    def _print_received_message(self, message: Union[Dict, str], sender: Agent):
        iostream = IOStream.get_default()
        # print the message received
        iostream.print(colored(sender.name, "yellow"), "(to", f"{self.name}):\n", flush=True)
        message = self._message_to_dict(message)

        if message.get("tool_responses"):  # Handle tool multi-call responses
            for tool_response in message["tool_responses"]:
                self._print_received_message(tool_response, sender)
            if message.get("role") == "tool":
                return  # If role is tool, then content is just a concatenation of all tool_responses

        if message.get("role") in ["function", "tool"]:
            if message["role"] == "function":
                id_key = "name"
            else:
                id_key = "tool_call_id"
<<<<<<< HEAD

            func_print = f"***** Response from calling {message['role']} \"{message[id_key]}\" *****"
            print(colored(func_print, "green"), flush=True)
            print(message["content"], flush=True)
            print(colored("*" * len(func_print), "green"), flush=True)
=======
            id = message.get(id_key, "No id found")
            func_print = f"***** Response from calling {message['role']} ({id}) *****"
            iostream.print(colored(func_print, "green"), flush=True)
            iostream.print(message["content"], flush=True)
            iostream.print(colored("*" * len(func_print), "green"), flush=True)
>>>>>>> 78aa0eb2
        else:
            content = message.get("content")
            if content is not None:
                if "context" in message:
                    content = OpenAIWrapper.instantiate(
                        content,
                        message["context"],
                        self.llm_config and self.llm_config.get("allow_format_str_template", False),
                    )
                iostream.print(content_str(content), flush=True)
            if "function_call" in message and message["function_call"]:
                function_call = dict(message["function_call"])
                func_print = (
                    f"***** Suggested function Call: {function_call.get('name', '(No function name found)')} *****"
                )
                iostream.print(colored(func_print, "green"), flush=True)
                iostream.print(
                    "Arguments: \n",
                    function_call.get("arguments", "(No arguments found)"),
                    flush=True,
                    sep="",
                )
                iostream.print(colored("*" * len(func_print), "green"), flush=True)
            if "tool_calls" in message and message["tool_calls"]:
                for tool_call in message["tool_calls"]:
                    id = tool_call.get("id", "(No id found)")
                    function_call = dict(tool_call.get("function", {}))
<<<<<<< HEAD
                    func_print = f"***** Suggested tool Call ({id}): {function_call.get('name', '(No function name found)')} *****"
                    print(colored(func_print, "green"), flush=True)
                    print(
=======
                    func_print = f"***** Suggested tool call ({id}): {function_call.get('name', '(No function name found)')} *****"
                    iostream.print(colored(func_print, "green"), flush=True)
                    iostream.print(
>>>>>>> 78aa0eb2
                        "Arguments: \n",
                        function_call.get("arguments", "(No arguments found)"),
                        flush=True,
                        sep="",
                    )
                    iostream.print(colored("*" * len(func_print), "green"), flush=True)

        iostream.print("\n", "-" * 80, flush=True, sep="")

    def _process_received_message(self, message: Union[Dict, str], sender: Agent, silent: bool):
        # When the agent receives a message, the role of the message is "user". (If 'role' exists and is 'function', it will remain unchanged.)
        valid = self._append_oai_message(message, "user", sender)
        if not valid:
            raise ValueError(
                "Received message can't be converted into a valid ChatCompletion message. Either content or function_call must be provided."
            )
        if not silent:
            self._print_received_message(message, sender)

    def receive(
        self,
        message: Union[Dict, str],
        sender: Agent,
        request_reply: Optional[bool] = None,
        silent: Optional[bool] = False,
    ):
        """Receive a message from another agent.

        Once a message is received, this function sends a reply to the sender or stop.
        The reply can be generated automatically or entered manually by a human.

        Args:
            message (dict or str): message from the sender. If the type is dict, it may contain the following reserved fields (either content or function_call need to be provided).
                1. "content": content of the message, can be None.
                2. "function_call": a dictionary containing the function name and arguments. (deprecated in favor of "tool_calls")
                3. "tool_calls": a list of dictionaries containing the function name and arguments.
                4. "role": role of the message, can be "assistant", "user", "function", "tool".
                    This field is only needed to distinguish between "function" or "assistant"/"user".
                5. "name": In most cases, this field is not needed. When the role is "function", this field is needed to indicate the function name.
                6. "context" (dict): the context of the message, which will be passed to
                    [OpenAIWrapper.create](../oai/client#create).
            sender: sender of an Agent instance.
            request_reply (bool or None): whether a reply is requested from the sender.
                If None, the value is determined by `self.reply_at_receive[sender]`.
            silent (bool or None): (Experimental) whether to print the message received.

        Raises:
            ValueError: if the message can't be converted into a valid ChatCompletion message.
        """
        self._process_received_message(message, sender, silent)
        if request_reply is False or request_reply is None and self.reply_at_receive[sender] is False:
            return
        reply = self.generate_reply(messages=self.chat_messages[sender], sender=sender)
        if reply is not None:
            self.send(reply, sender, silent=silent)

    async def a_receive(
        self,
        message: Union[Dict, str],
        sender: Agent,
        request_reply: Optional[bool] = None,
        silent: Optional[bool] = False,
    ):
        """(async) Receive a message from another agent.

        Once a message is received, this function sends a reply to the sender or stop.
        The reply can be generated automatically or entered manually by a human.

        Args:
            message (dict or str): message from the sender. If the type is dict, it may contain the following reserved fields (either content or function_call need to be provided).
                1. "content": content of the message, can be None.
                2. "function_call": a dictionary containing the function name and arguments. (deprecated in favor of "tool_calls")
                3. "tool_calls": a list of dictionaries containing the function name and arguments.
                4. "role": role of the message, can be "assistant", "user", "function".
                    This field is only needed to distinguish between "function" or "assistant"/"user".
                5. "name": In most cases, this field is not needed. When the role is "function", this field is needed to indicate the function name.
                6. "context" (dict): the context of the message, which will be passed to
                    [OpenAIWrapper.create](../oai/client#create).
            sender: sender of an Agent instance.
            request_reply (bool or None): whether a reply is requested from the sender.
                If None, the value is determined by `self.reply_at_receive[sender]`.
            silent (bool or None): (Experimental) whether to print the message received.

        Raises:
            ValueError: if the message can't be converted into a valid ChatCompletion message.
        """
        self._process_received_message(message, sender, silent)
        if request_reply is False or request_reply is None and self.reply_at_receive[sender] is False:
            return
        reply = await self.a_generate_reply(sender=sender)
        if reply is not None:
            await self.a_send(reply, sender, silent=silent)

    def _prepare_chat(
        self,
        recipient: "ConversableAgent",
        clear_history: bool,
        prepare_recipient: bool = True,
        reply_at_receive: bool = True,
    ) -> None:
        self.reset_consecutive_auto_reply_counter(recipient)
        self.reply_at_receive[recipient] = reply_at_receive
        if clear_history:
            self.clear_history(recipient)
            self._human_input = []
        if prepare_recipient:
            recipient._prepare_chat(self, clear_history, False, reply_at_receive)

    def _raise_exception_on_async_reply_functions(self) -> None:
        """Raise an exception if any async reply functions are registered.

        Raises:
            RuntimeError: if any async reply functions are registered.
        """
        reply_functions = {
            f["reply_func"] for f in self._reply_func_list if not f.get("ignore_async_in_sync_chat", False)
        }

        async_reply_functions = [f for f in reply_functions if inspect.iscoroutinefunction(f)]
        if async_reply_functions:
            msg = (
                "Async reply functions can only be used with ConversableAgent.a_initiate_chat(). The following async reply functions are found: "
                + ", ".join([f.__name__ for f in async_reply_functions])
            )

            raise RuntimeError(msg)

    def initiate_chat(
        self,
        recipient: "ConversableAgent",
        clear_history: bool = True,
        silent: Optional[bool] = False,
        cache: Optional[Cache] = None,
        max_turns: Optional[int] = None,
        summary_method: Optional[Union[str, Callable]] = DEFAULT_SUMMARY_METHOD,
        summary_args: Optional[dict] = {},
        message: Optional[Union[Dict, str, Callable]] = None,
        **kwargs,
    ) -> ChatResult:
        """Initiate a chat with the recipient agent.

        Reset the consecutive auto reply counter.
        If `clear_history` is True, the chat history with the recipient agent will be cleared.


        Args:
            recipient: the recipient agent.
            clear_history (bool): whether to clear the chat history with the agent. Default is True.
            silent (bool or None): (Experimental) whether to print the messages for this conversation. Default is False.
            cache (Cache or None): the cache client to be used for this conversation. Default is None.
            max_turns (int or None): the maximum number of turns for the chat between the two agents. One turn means one conversation round trip. Note that this is different from
                [max_consecutive_auto_reply](#max_consecutive_auto_reply) which is the maximum number of consecutive auto replies; and it is also different from [max_rounds in GroupChat](./groupchat#groupchat-objects) which is the maximum number of rounds in a group chat session.
                If max_turns is set to None, the chat will continue until a termination condition is met. Default is None.
            summary_method (str or callable): a method to get a summary from the chat. Default is DEFAULT_SUMMARY_METHOD, i.e., "last_msg".

            Supported strings are "last_msg" and "reflection_with_llm":
                - when set to "last_msg", it returns the last message of the dialog as the summary.
                - when set to "reflection_with_llm", it returns a summary extracted using an llm client.
                    `llm_config` must be set in either the recipient or sender.

            A callable summary_method should take the recipient and sender agent in a chat as input and return a string of summary. E.g.,

            ```python
            def my_summary_method(
                sender: ConversableAgent,
                recipient: ConversableAgent,
                summary_args: dict,
            ):
                return recipient.last_message(sender)["content"]
            ```
            summary_args (dict): a dictionary of arguments to be passed to the summary_method.
                One example key is "summary_prompt", and value is a string of text used to prompt a LLM-based agent (the sender or receiver agent) to reflect
                on the conversation and extract a summary when summary_method is "reflection_with_llm".
                The default summary_prompt is DEFAULT_SUMMARY_PROMPT, i.e., "Summarize takeaway from the conversation. Do not add any introductory phrases. If the intended request is NOT properly addressed, please point it out."
            message (str, dict or Callable): the initial message to be sent to the recipient. Needs to be provided. Otherwise, input() will be called to get the initial message.
                - If a string or a dict is provided, it will be used as the initial message.        `generate_init_message` is called to generate the initial message for the agent based on this string and the context.
                    If dict, it may contain the following reserved fields (either content or tool_calls need to be provided).

                        1. "content": content of the message, can be None.
                        2. "function_call": a dictionary containing the function name and arguments. (deprecated in favor of "tool_calls")
                        3. "tool_calls": a list of dictionaries containing the function name and arguments.
                        4. "role": role of the message, can be "assistant", "user", "function".
                            This field is only needed to distinguish between "function" or "assistant"/"user".
                        5. "name": In most cases, this field is not needed. When the role is "function", this field is needed to indicate the function name.
                        6. "context" (dict): the context of the message, which will be passed to
                            [OpenAIWrapper.create](../oai/client#create).

                - If a callable is provided, it will be called to get the initial message in the form of a string or a dict.
                    If the returned type is dict, it may contain the reserved fields mentioned above.

                    Example of a callable message (returning a string):

            ```python
            def my_message(sender: ConversableAgent, recipient: ConversableAgent, context: dict) -> Union[str, Dict]:
                carryover = context.get("carryover", "")
                if isinstance(message, list):
                    carryover = carryover[-1]
                final_msg = "Write a blogpost." + "\\nContext: \\n" + carryover
                return final_msg
            ```

                    Example of a callable message (returning a dict):

            ```python
            def my_message(sender: ConversableAgent, recipient: ConversableAgent, context: dict) -> Union[str, Dict]:
                final_msg = {}
                carryover = context.get("carryover", "")
                if isinstance(message, list):
                    carryover = carryover[-1]
                final_msg["content"] = "Write a blogpost." + "\\nContext: \\n" + carryover
                final_msg["context"] = {"prefix": "Today I feel"}
                return final_msg
            ```
            **kwargs: any additional information. It has the following reserved fields:
                - "carryover": a string or a list of string to specify the carryover information to be passed to this chat.
                    If provided, we will combine this carryover (by attaching a "context: " string and the carryover content after the message content) with the "message" content when generating the initial chat
                    message in `generate_init_message`.
                - "verbose": a boolean to specify whether to print the message and carryover in a chat. Default is False.

        Raises:
            RuntimeError: if any async reply functions are registered and not ignored in sync chat.

        Returns:
            ChatResult: an ChatResult object.
        """
        _chat_info = locals().copy()
        _chat_info["sender"] = self
        consolidate_chat_info(_chat_info, uniform_sender=self)
        for agent in [self, recipient]:
            agent._raise_exception_on_async_reply_functions()
            agent.previous_cache = agent.client_cache
            agent.client_cache = cache
        if isinstance(max_turns, int):
            self._prepare_chat(recipient, clear_history, reply_at_receive=False)
            for _ in range(max_turns):
                if _ == 0:
                    if isinstance(message, Callable):
                        msg2send = message(_chat_info["sender"], _chat_info["recipient"], kwargs)
                    else:
                        msg2send = self.generate_init_message(message, **kwargs)
                else:
                    msg2send = self.generate_reply(messages=self.chat_messages[recipient], sender=recipient)
                if msg2send is None:
                    break
                self.send(msg2send, recipient, request_reply=True, silent=silent)
        else:
            self._prepare_chat(recipient, clear_history)
            if isinstance(message, Callable):
                msg2send = message(_chat_info["sender"], _chat_info["recipient"], kwargs)
            else:
                msg2send = self.generate_init_message(message, **kwargs)
            self.send(msg2send, recipient, silent=silent)
        summary = self._summarize_chat(
            summary_method,
            summary_args,
            recipient,
            cache=cache,
        )
        for agent in [self, recipient]:
            agent.client_cache = agent.previous_cache
            agent.previous_cache = None
        chat_result = ChatResult(
            chat_history=self.chat_messages[recipient],
            summary=summary,
            cost=gather_usage_summary([self, recipient]),
            human_input=self._human_input,
        )
        return chat_result

    async def a_initiate_chat(
        self,
        recipient: "ConversableAgent",
        clear_history: bool = True,
        silent: Optional[bool] = False,
        cache: Optional[Cache] = None,
        max_turns: Optional[int] = None,
        summary_method: Optional[Union[str, Callable]] = DEFAULT_SUMMARY_METHOD,
        summary_args: Optional[dict] = {},
        message: Optional[Union[str, Callable]] = None,
        **kwargs,
    ) -> ChatResult:
        """(async) Initiate a chat with the recipient agent.

        Reset the consecutive auto reply counter.
        If `clear_history` is True, the chat history with the recipient agent will be cleared.
        `a_generate_init_message` is called to generate the initial message for the agent.

        Args: Please refer to `initiate_chat`.

        Returns:
            ChatResult: an ChatResult object.
        """
        _chat_info = locals().copy()
        _chat_info["sender"] = self
        consolidate_chat_info(_chat_info, uniform_sender=self)
        for agent in [self, recipient]:
            agent.previous_cache = agent.client_cache
            agent.client_cache = cache
        if isinstance(max_turns, int):
            self._prepare_chat(recipient, clear_history, reply_at_receive=False)
            for _ in range(max_turns):
                if _ == 0:
                    if isinstance(message, Callable):
                        msg2send = message(_chat_info["sender"], _chat_info["recipient"], kwargs)
                    else:
                        msg2send = await self.a_generate_init_message(message, **kwargs)
                else:
                    msg2send = await self.a_generate_reply(messages=self.chat_messages[recipient], sender=recipient)
                if msg2send is None:
                    break
                await self.a_send(msg2send, recipient, request_reply=True, silent=silent)
        else:
            self._prepare_chat(recipient, clear_history)
            if isinstance(message, Callable):
                msg2send = message(_chat_info["sender"], _chat_info["recipient"], kwargs)
            else:
                msg2send = await self.a_generate_init_message(message, **kwargs)
            await self.a_send(msg2send, recipient, silent=silent)
        summary = self._summarize_chat(
            summary_method,
            summary_args,
            recipient,
            cache=cache,
        )
        for agent in [self, recipient]:
            agent.client_cache = agent.previous_cache
            agent.previous_cache = None
        chat_result = ChatResult(
            chat_history=self.chat_messages[recipient],
            summary=summary,
            cost=gather_usage_summary([self, recipient]),
            human_input=self._human_input,
        )
        return chat_result

    def _summarize_chat(
        self,
        summary_method,
        summary_args,
        recipient: Optional[Agent] = None,
        cache: Optional[Cache] = None,
    ) -> str:
        """Get a chat summary from an agent participating in a chat.

        Args:
            summary_method (str or callable): the summary_method to get the summary.
                The callable summary_method should take the recipient and sender agent in a chat as input and return a string of summary. E.g,
                ```python
                def my_summary_method(
                    sender: ConversableAgent,
                    recipient: ConversableAgent,
                    summary_args: dict,
                ):
                    return recipient.last_message(sender)["content"]
                ```
            summary_args (dict): a dictionary of arguments to be passed to the summary_method.
            recipient: the recipient agent in a chat.
            prompt (str): the prompt used to get a summary when summary_method is "reflection_with_llm".

        Returns:
            str: a chat summary from the agent.
        """
        summary = ""
        if summary_method is None:
            return summary
        if "cache" not in summary_args:
            summary_args["cache"] = cache
        if summary_method == "reflection_with_llm":
            summary_method = self._relfection_with_llm_as_summary
        elif summary_method == "last_msg":
            summary_method = self._last_msg_as_summary

        if isinstance(summary_method, Callable):
            summary = summary_method(self, recipient, summary_args)
        else:
            raise ValueError(
                "If not None, the summary_method must be a string from [`reflection_with_llm`, `last_msg`] or a callable."
            )
        return summary

    @staticmethod
    def _last_msg_as_summary(sender, recipient, summary_args) -> str:
        """Get a chat summary from the last message of the recipient."""
        try:
            summary = recipient.last_message(sender)["content"].replace("TERMINATE", "")
        except (IndexError, AttributeError) as e:
            warnings.warn(f"Cannot extract summary using last_msg: {e}. Using an empty str as summary.", UserWarning)
            summary = ""
        return summary

    @staticmethod
    def _relfection_with_llm_as_summary(sender, recipient, summary_args):
        prompt = summary_args.get("summary_prompt")
        prompt = ConversableAgent.DEFAULT_SUMMARY_PROMPT if prompt is None else prompt
        if not isinstance(prompt, str):
            raise ValueError("The summary_prompt must be a string.")
        msg_list = recipient.chat_messages_for_summary(sender)
        agent = sender if recipient is None else recipient
        try:
            summary = sender._reflection_with_llm(prompt, msg_list, llm_agent=agent, cache=summary_args.get("cache"))
        except BadRequestError as e:
            warnings.warn(
                f"Cannot extract summary using reflection_with_llm: {e}. Using an empty str as summary.", UserWarning
            )
            summary = ""
        return summary

    def _reflection_with_llm(
        self, prompt, messages, llm_agent: Optional[Agent] = None, cache: Optional[Cache] = None
    ) -> str:
        """Get a chat summary using reflection with an llm client based on the conversation history.

        Args:
            prompt (str): The prompt (in this method it is used as system prompt) used to get the summary.
            messages (list): The messages generated as part of a chat conversation.
            llm_agent: the agent with an llm client.
            cache (Cache or None): the cache client to be used for this conversation.
        """
        system_msg = [
            {
                "role": "system",
                "content": prompt,
            }
        ]

        messages = messages + system_msg
        if llm_agent and llm_agent.client is not None:
            llm_client = llm_agent.client
        elif self.client is not None:
            llm_client = self.client
        else:
            raise ValueError("No OpenAIWrapper client is found.")
        response = self._generate_oai_reply_from_client(llm_client=llm_client, messages=messages, cache=cache)
        return response

    def initiate_chats(self, chat_queue: List[Dict[str, Any]]) -> List[ChatResult]:
        """(Experimental) Initiate chats with multiple agents.

        Args:
            chat_queue (List[Dict]): a list of dictionaries containing the information of the chats.
                Each dictionary should contain the input arguments for [`initiate_chat`](conversable_agent#initiate_chat)

        Returns: a list of ChatResult objects corresponding to the finished chats in the chat_queue.
        """
        _chat_queue = chat_queue.copy()
        for chat_info in _chat_queue:
            chat_info["sender"] = self
        self._finished_chats = initiate_chats(_chat_queue)
        return self._finished_chats

    async def a_initiate_chats(self, chat_queue: List[Dict[str, Any]]) -> Dict[int, ChatResult]:
        _chat_queue = chat_queue.copy()
        for chat_info in _chat_queue:
            chat_info["sender"] = self
        self._finished_chats = await a_initiate_chats(_chat_queue)
        return self._finished_chats

    def get_chat_results(self, chat_index: Optional[int] = None) -> Union[List[ChatResult], ChatResult]:
        """A summary from the finished chats of particular agents."""
        if chat_index is not None:
            return self._finished_chats[chat_index]
        else:
            return self._finished_chats

    def reset(self):
        """Reset the agent."""
        self.clear_history()
        self.reset_consecutive_auto_reply_counter()
        self.stop_reply_at_receive()
        if self.client is not None:
            self.client.clear_usage_summary()
        for reply_func_tuple in self._reply_func_list:
            if reply_func_tuple["reset_config"] is not None:
                reply_func_tuple["reset_config"](reply_func_tuple["config"])
            else:
                reply_func_tuple["config"] = copy.copy(reply_func_tuple["init_config"])

    def stop_reply_at_receive(self, sender: Optional[Agent] = None):
        """Reset the reply_at_receive of the sender."""
        if sender is None:
            self.reply_at_receive.clear()
        else:
            self.reply_at_receive[sender] = False

    def reset_consecutive_auto_reply_counter(self, sender: Optional[Agent] = None):
        """Reset the consecutive_auto_reply_counter of the sender."""
        if sender is None:
            self._consecutive_auto_reply_counter.clear()
        else:
            self._consecutive_auto_reply_counter[sender] = 0

    def clear_history(self, recipient: Optional[Agent] = None, nr_messages_to_preserve: Optional[int] = None):
        """Clear the chat history of the agent.

        Args:
            recipient: the agent with whom the chat history to clear. If None, clear the chat history with all agents.
            nr_messages_to_preserve: the number of newest messages to preserve in the chat history.
        """
        iostream = IOStream.get_default()
        if recipient is None:
            if nr_messages_to_preserve:
                for key in self._oai_messages:
                    nr_messages_to_preserve_internal = nr_messages_to_preserve
                    # if breaking history between function call and function response, save function call message
                    # additionally, otherwise openai will return error
                    first_msg_to_save = self._oai_messages[key][-nr_messages_to_preserve_internal]
                    if "tool_responses" in first_msg_to_save:
                        nr_messages_to_preserve_internal += 1
                        iostream.print(
                            f"Preserving one more message for {self.name} to not divide history between tool call and "
                            f"tool response."
                        )
                    # Remove messages from history except last `nr_messages_to_preserve` messages.
                    self._oai_messages[key] = self._oai_messages[key][-nr_messages_to_preserve_internal:]
            else:
                self._oai_messages.clear()
        else:
            self._oai_messages[recipient].clear()
            if nr_messages_to_preserve:
                iostream.print(
                    colored(
                        "WARNING: `nr_preserved_messages` is ignored when clearing chat history with a specific agent.",
                        "yellow",
                    ),
                    flush=True,
                )

    def generate_oai_reply(
        self,
        messages: Optional[List[Dict]] = None,
        sender: Optional[Agent] = None,
        config: Optional[OpenAIWrapper] = None,
    ) -> Tuple[bool, Union[str, Dict, None]]:
        """Generate a reply using autogen.oai."""
        client = self.client if config is None else config
        if client is None:
            return False, None
        if messages is None:
            messages = self._oai_messages[sender]
        extracted_response = self._generate_oai_reply_from_client(
            client, self._oai_system_message + messages, self.client_cache
        )
        return (False, None) if extracted_response is None else (True, extracted_response)

    def _generate_oai_reply_from_client(self, llm_client, messages, cache) -> Union[str, Dict, None]:
        # unroll tool_responses
        all_messages = []
        for message in messages:
            tool_responses = message.get("tool_responses", [])
            if tool_responses:
                all_messages += tool_responses
                # tool role on the parent message means the content is just concatenation of all of the tool_responses
                if message.get("role") != "tool":
                    all_messages.append({key: message[key] for key in message if key != "tool_responses"})
            else:
                all_messages.append(message)

        # TODO: #1143 handle token limit exceeded error
        response = llm_client.create(
            context=messages[-1].pop("context", None),
            messages=all_messages,
            cache=cache,
        )
        extracted_response = llm_client.extract_text_or_completion_object(response)[0]

        if extracted_response is None:
            warnings.warn("Extracted_response from {response} is None.", UserWarning)
            return None
        # ensure function and tool calls will be accepted when sent back to the LLM
        if not isinstance(extracted_response, str) and hasattr(extracted_response, "model_dump"):
            extracted_response = model_dump(extracted_response)
        if isinstance(extracted_response, dict):
            if extracted_response.get("function_call"):
                extracted_response["function_call"]["name"] = self._normalize_name(
                    extracted_response["function_call"]["name"]
                )
            for tool_call in extracted_response.get("tool_calls") or []:
                tool_call["function"]["name"] = self._normalize_name(tool_call["function"]["name"])
        return extracted_response

    async def a_generate_oai_reply(
        self,
        messages: Optional[List[Dict]] = None,
        sender: Optional[Agent] = None,
        config: Optional[Any] = None,
    ) -> Tuple[bool, Union[str, Dict, None]]:
        """Generate a reply using autogen.oai asynchronously."""
        iostream = IOStream.get_default()

        def _generate_oai_reply(
            self, iostream: IOStream, *args: Any, **kwargs: Any
        ) -> Tuple[bool, Union[str, Dict, None]]:
            with IOStream.set_default(iostream):
                return self.generate_oai_reply(*args, **kwargs)

        return await asyncio.get_event_loop().run_in_executor(
            None,
            functools.partial(
                _generate_oai_reply, self=self, iostream=iostream, messages=messages, sender=sender, config=config
            ),
        )

    def _generate_code_execution_reply_using_executor(
        self,
        messages: Optional[List[Dict]] = None,
        sender: Optional[Agent] = None,
        config: Optional[Union[Dict, Literal[False]]] = None,
    ):
        """Generate a reply using code executor."""
        iostream = IOStream.get_default()

        if config is not None:
            raise ValueError("config is not supported for _generate_code_execution_reply_using_executor.")
        if self._code_execution_config is False:
            return False, None
        if messages is None:
            messages = self._oai_messages[sender]
        last_n_messages = self._code_execution_config.get("last_n_messages", "auto")

        if not (isinstance(last_n_messages, (int, float)) and last_n_messages >= 0) and last_n_messages != "auto":
            raise ValueError("last_n_messages must be either a non-negative integer, or the string 'auto'.")

        num_messages_to_scan = last_n_messages
        if last_n_messages == "auto":
            # Find when the agent last spoke
            num_messages_to_scan = 0
            for message in reversed(messages):
                if "role" not in message:
                    break
                elif message["role"] != "user":
                    break
                else:
                    num_messages_to_scan += 1
        num_messages_to_scan = min(len(messages), num_messages_to_scan)
        messages_to_scan = messages[-num_messages_to_scan:]

        # iterate through the last n messages in reverse
        # if code blocks are found, execute the code blocks and return the output
        # if no code blocks are found, continue
        for message in reversed(messages_to_scan):
            if not message["content"]:
                continue
            code_blocks = self._code_executor.code_extractor.extract_code_blocks(message["content"])
            if len(code_blocks) == 0:
                continue

            num_code_blocks = len(code_blocks)
            if num_code_blocks == 1:
                iostream.print(
                    colored(
                        f"\n>>>>>>>> EXECUTING CODE BLOCK (inferred language is {code_blocks[0].language})...",
                        "red",
                    ),
                    flush=True,
                )
            else:
                iostream.print(
                    colored(
                        f"\n>>>>>>>> EXECUTING {num_code_blocks} CODE BLOCKS (inferred languages are [{', '.join([x.language for x in code_blocks])}])...",
                        "red",
                    ),
                    flush=True,
                )

            # found code blocks, execute code.
            code_result = self._code_executor.execute_code_blocks(code_blocks)
            exitcode2str = "execution succeeded" if code_result.exit_code == 0 else "execution failed"
            return True, f"exitcode: {code_result.exit_code} ({exitcode2str})\nCode output: {code_result.output}"

        return False, None

    def generate_code_execution_reply(
        self,
        messages: Optional[List[Dict]] = None,
        sender: Optional[Agent] = None,
        config: Optional[Union[Dict, Literal[False]]] = None,
    ):
        """Generate a reply using code execution."""
        code_execution_config = config if config is not None else self._code_execution_config
        if code_execution_config is False:
            return False, None
        if messages is None:
            messages = self._oai_messages[sender]
        last_n_messages = code_execution_config.pop("last_n_messages", "auto")

        if not (isinstance(last_n_messages, (int, float)) and last_n_messages >= 0) and last_n_messages != "auto":
            raise ValueError("last_n_messages must be either a non-negative integer, or the string 'auto'.")

        messages_to_scan = last_n_messages
        if last_n_messages == "auto":
            # Find when the agent last spoke
            messages_to_scan = 0
            for i in range(len(messages)):
                message = messages[-(i + 1)]
                if "role" not in message:
                    break
                elif message["role"] != "user":
                    break
                else:
                    messages_to_scan += 1

        # iterate through the last n messages in reverse
        # if code blocks are found, execute the code blocks and return the output
        # if no code blocks are found, continue
        for i in range(min(len(messages), messages_to_scan)):
            message = messages[-(i + 1)]
            if not message["content"]:
                continue
            code_blocks = extract_code(message["content"])
            if len(code_blocks) == 1 and code_blocks[0][0] == UNKNOWN:
                continue

            # found code blocks, execute code and push "last_n_messages" back
            exitcode, logs = self.execute_code_blocks(code_blocks)
            code_execution_config["last_n_messages"] = last_n_messages
            exitcode2str = "execution succeeded" if exitcode == 0 else "execution failed"
            return True, f"exitcode: {exitcode} ({exitcode2str})\nCode output: {logs}"

        # no code blocks are found, push last_n_messages back and return.
        code_execution_config["last_n_messages"] = last_n_messages

        return False, None

    def generate_function_call_reply(
        self,
        messages: Optional[List[Dict]] = None,
        sender: Optional[Agent] = None,
        config: Optional[Any] = None,
    ) -> Tuple[bool, Union[Dict, None]]:
        """
        Generate a reply using function call.

        "function_call" replaced by "tool_calls" as of [OpenAI API v1.1.0](https://github.com/openai/openai-python/releases/tag/v1.1.0)
        See https://platform.openai.com/docs/api-reference/chat/create#chat-create-functions
        """
        if config is None:
            config = self
        if messages is None:
            messages = self._oai_messages[sender]
        message = messages[-1]
        if "function_call" in message and message["function_call"]:
            func_call = message["function_call"]
            func = self._function_map.get(func_call.get("name", None), None)
            if inspect.iscoroutinefunction(func):
                try:
                    # get the running loop if it was already created
                    loop = asyncio.get_running_loop()
                    close_loop = False
                except RuntimeError:
                    # create a loop if there is no running loop
                    loop = asyncio.new_event_loop()
                    close_loop = True

                _, func_return = loop.run_until_complete(self.a_execute_function(func_call))
                if close_loop:
                    loop.close()
            else:
                _, func_return = self.execute_function(message["function_call"])
            return True, func_return
        return False, None

    async def a_generate_function_call_reply(
        self,
        messages: Optional[List[Dict]] = None,
        sender: Optional[Agent] = None,
        config: Optional[Any] = None,
    ) -> Tuple[bool, Union[Dict, None]]:
        """
        Generate a reply using async function call.

        "function_call" replaced by "tool_calls" as of [OpenAI API v1.1.0](https://github.com/openai/openai-python/releases/tag/v1.1.0)
        See https://platform.openai.com/docs/api-reference/chat/create#chat-create-functions
        """
        if config is None:
            config = self
        if messages is None:
            messages = self._oai_messages[sender]
        message = messages[-1]
        if "function_call" in message:
            func_call = message["function_call"]
            func_name = func_call.get("name", "")
            func = self._function_map.get(func_name, None)
            if func and inspect.iscoroutinefunction(func):
                _, func_return = await self.a_execute_function(func_call)
            else:
                _, func_return = self.execute_function(func_call)
            return True, func_return

        return False, None

    def _str_for_tool_response(self, tool_response):
        return str(tool_response.get("content", ""))

    def generate_tool_calls_reply(
        self,
        messages: Optional[List[Dict]] = None,
        sender: Optional[Agent] = None,
        config: Optional[Any] = None,
    ) -> Tuple[bool, Union[Dict, None]]:
        """Generate a reply using tool call."""
        if config is None:
            config = self
        if messages is None:
            messages = self._oai_messages[sender]
        message = messages[-1]
        tool_returns = []
        for tool_call in message.get("tool_calls", []):
            id = tool_call["id"]
            function_call = tool_call.get("function", {})
            func = self._function_map.get(function_call.get("name", None), None)
            if inspect.iscoroutinefunction(func):
                try:
                    # get the running loop if it was already created
                    loop = asyncio.get_running_loop()
                    close_loop = False
                except RuntimeError:
                    # create a loop if there is no running loop
                    loop = asyncio.new_event_loop()
                    close_loop = True

                _, func_return = loop.run_until_complete(self.a_execute_function(function_call))
                if close_loop:
                    loop.close()
            else:
                _, func_return = self.execute_function(function_call)
            tool_returns.append(
                {
                    "tool_call_id": id,
                    "role": "tool",
                    "content": func_return.get("content", ""),
                }
            )
        if tool_returns:
            return True, {
                "role": "tool",
                "tool_responses": tool_returns,
                "content": "\n\n".join([self._str_for_tool_response(tool_return) for tool_return in tool_returns]),
            }
        return False, None

    async def _a_execute_tool_call(self, tool_call):
        id = tool_call["id"]
        function_call = tool_call.get("function", {})
        _, func_return = await self.a_execute_function(function_call)
        return {
            "tool_call_id": id,
            "role": "tool",
            "content": func_return.get("content", ""),
        }

    async def a_generate_tool_calls_reply(
        self,
        messages: Optional[List[Dict]] = None,
        sender: Optional[Agent] = None,
        config: Optional[Any] = None,
    ) -> Tuple[bool, Union[Dict, None]]:
        """Generate a reply using async function call."""
        if config is None:
            config = self
        if messages is None:
            messages = self._oai_messages[sender]
        message = messages[-1]
        async_tool_calls = []
        for tool_call in message.get("tool_calls", []):
            async_tool_calls.append(self._a_execute_tool_call(tool_call))
        if async_tool_calls:
            tool_returns = await asyncio.gather(*async_tool_calls)
            return True, {
                "role": "tool",
                "tool_responses": tool_returns,
                "content": "\n\n".join([self._str_for_tool_response(tool_return) for tool_return in tool_returns]),
            }

        return False, None

    def check_termination_and_human_reply(
        self,
        messages: Optional[List[Dict]] = None,
        sender: Optional[Agent] = None,
        config: Optional[Any] = None,
    ) -> Tuple[bool, Union[str, None]]:
        """Check if the conversation should be terminated, and if human reply is provided.

        This method checks for conditions that require the conversation to be terminated, such as reaching
        a maximum number of consecutive auto-replies or encountering a termination message. Additionally,
        it prompts for and processes human input based on the configured human input mode, which can be
        'ALWAYS', 'NEVER', or 'TERMINATE'. The method also manages the consecutive auto-reply counter
        for the conversation and prints relevant messages based on the human input received.

        Args:
            - messages (Optional[List[Dict]]): A list of message dictionaries, representing the conversation history.
            - sender (Optional[Agent]): The agent object representing the sender of the message.
            - config (Optional[Any]): Configuration object, defaults to the current instance if not provided.

        Returns:
            - Tuple[bool, Union[str, Dict, None]]: A tuple containing a boolean indicating if the conversation
            should be terminated, and a human reply which can be a string, a dictionary, or None.
        """
        iostream = IOStream.get_default()

        if config is None:
            config = self
        if messages is None:
            messages = self._oai_messages[sender] if sender else []
        message = messages[-1]
        reply = ""
        no_human_input_msg = ""
        sender_name = "the sender" if sender is None else sender.name
        if self.human_input_mode == "ALWAYS":
            reply = self.get_human_input(
                f"Provide feedback to {sender_name}. Press enter to skip and use auto-reply, or type 'exit' to end the conversation: "
            )
            no_human_input_msg = "NO HUMAN INPUT RECEIVED." if not reply else ""
            # if the human input is empty, and the message is a termination message, then we will terminate the conversation
            reply = reply if reply or not self._is_termination_msg(message) else "exit"
        else:
            if self._consecutive_auto_reply_counter[sender] >= self._max_consecutive_auto_reply_dict[sender]:
                if self.human_input_mode == "NEVER":
                    reply = "exit"
                else:
                    # self.human_input_mode == "TERMINATE":
                    terminate = self._is_termination_msg(message)
                    reply = self.get_human_input(
                        f"Please give feedback to {sender_name}. Press enter or type 'exit' to stop the conversation: "
                        if terminate
                        else f"Please give feedback to {sender_name}. Press enter to skip and use auto-reply, or type 'exit' to stop the conversation: "
                    )
                    no_human_input_msg = "NO HUMAN INPUT RECEIVED." if not reply else ""
                    # if the human input is empty, and the message is a termination message, then we will terminate the conversation
                    reply = reply if reply or not terminate else "exit"
            elif self._is_termination_msg(message):
                if self.human_input_mode == "NEVER":
                    reply = "exit"
                else:
                    # self.human_input_mode == "TERMINATE":
                    reply = self.get_human_input(
                        f"Please give feedback to {sender_name}. Press enter or type 'exit' to stop the conversation: "
                    )
                    no_human_input_msg = "NO HUMAN INPUT RECEIVED." if not reply else ""
                    # if the human input is empty, and the message is a termination message, then we will terminate the conversation
                    reply = reply or "exit"

        # print the no_human_input_msg
        if no_human_input_msg:
            iostream.print(colored(f"\n>>>>>>>> {no_human_input_msg}", "red"), flush=True)

        # stop the conversation
        if reply == "exit":
            # reset the consecutive_auto_reply_counter
            self._consecutive_auto_reply_counter[sender] = 0
            return True, None

        # send the human reply
        if reply or self._max_consecutive_auto_reply_dict[sender] == 0:
            # reset the consecutive_auto_reply_counter
            self._consecutive_auto_reply_counter[sender] = 0
            # User provided a custom response, return function and tool failures indicating user interruption
            tool_returns = []
            if message.get("function_call", False):
                tool_returns.append(
                    {
                        "role": "function",
                        "name": message["function_call"].get("name", ""),
                        "content": "USER INTERRUPTED",
                    }
                )

            if message.get("tool_calls", False):
                tool_returns.extend(
                    [
                        {"role": "tool", "tool_call_id": tool_call.get("id", ""), "content": "USER INTERRUPTED"}
                        for tool_call in message["tool_calls"]
                    ]
                )

            response = {"role": "user", "content": reply}
            if tool_returns:
                response["tool_responses"] = tool_returns

            return True, response

        # increment the consecutive_auto_reply_counter
        self._consecutive_auto_reply_counter[sender] += 1
        if self.human_input_mode != "NEVER":
            iostream.print(colored("\n>>>>>>>> USING AUTO REPLY...", "red"), flush=True)

        return False, None

    async def a_check_termination_and_human_reply(
        self,
        messages: Optional[List[Dict]] = None,
        sender: Optional[Agent] = None,
        config: Optional[Any] = None,
    ) -> Tuple[bool, Union[str, None]]:
        """(async) Check if the conversation should be terminated, and if human reply is provided.

        This method checks for conditions that require the conversation to be terminated, such as reaching
        a maximum number of consecutive auto-replies or encountering a termination message. Additionally,
        it prompts for and processes human input based on the configured human input mode, which can be
        'ALWAYS', 'NEVER', or 'TERMINATE'. The method also manages the consecutive auto-reply counter
        for the conversation and prints relevant messages based on the human input received.

        Args:
            - messages (Optional[List[Dict]]): A list of message dictionaries, representing the conversation history.
            - sender (Optional[Agent]): The agent object representing the sender of the message.
            - config (Optional[Any]): Configuration object, defaults to the current instance if not provided.

        Returns:
            - Tuple[bool, Union[str, Dict, None]]: A tuple containing a boolean indicating if the conversation
            should be terminated, and a human reply which can be a string, a dictionary, or None.
        """
        iostream = IOStream.get_default()

        if config is None:
            config = self
        if messages is None:
            messages = self._oai_messages[sender] if sender else []
        message = messages[-1] if messages else {}
        reply = ""
        no_human_input_msg = ""
        sender_name = "the sender" if sender is None else sender.name
        if self.human_input_mode == "ALWAYS":
            reply = await self.a_get_human_input(
                f"Provide feedback to {sender_name}. Press enter to skip and use auto-reply, or type 'exit' to end the conversation: "
            )
            no_human_input_msg = "NO HUMAN INPUT RECEIVED." if not reply else ""
            # if the human input is empty, and the message is a termination message, then we will terminate the conversation
            reply = reply if reply or not self._is_termination_msg(message) else "exit"
        else:
            if self._consecutive_auto_reply_counter[sender] >= self._max_consecutive_auto_reply_dict[sender]:
                if self.human_input_mode == "NEVER":
                    reply = "exit"
                else:
                    # self.human_input_mode == "TERMINATE":
                    terminate = self._is_termination_msg(message)
                    reply = await self.a_get_human_input(
                        f"Please give feedback to {sender_name}. Press enter or type 'exit' to stop the conversation: "
                        if terminate
                        else f"Please give feedback to {sender_name}. Press enter to skip and use auto-reply, or type 'exit' to stop the conversation: "
                    )
                    no_human_input_msg = "NO HUMAN INPUT RECEIVED." if not reply else ""
                    # if the human input is empty, and the message is a termination message, then we will terminate the conversation
                    reply = reply if reply or not terminate else "exit"
            elif self._is_termination_msg(message):
                if self.human_input_mode == "NEVER":
                    reply = "exit"
                else:
                    # self.human_input_mode == "TERMINATE":
                    reply = await self.a_get_human_input(
                        f"Please give feedback to {sender_name}. Press enter or type 'exit' to stop the conversation: "
                    )
                    no_human_input_msg = "NO HUMAN INPUT RECEIVED." if not reply else ""
                    # if the human input is empty, and the message is a termination message, then we will terminate the conversation
                    reply = reply or "exit"

        # print the no_human_input_msg
        if no_human_input_msg:
            iostream.print(colored(f"\n>>>>>>>> {no_human_input_msg}", "red"), flush=True)

        # stop the conversation
        if reply == "exit":
            # reset the consecutive_auto_reply_counter
            self._consecutive_auto_reply_counter[sender] = 0
            return True, None

        # send the human reply
        if reply or self._max_consecutive_auto_reply_dict[sender] == 0:
            # User provided a custom response, return function and tool results indicating user interruption
            # reset the consecutive_auto_reply_counter
            self._consecutive_auto_reply_counter[sender] = 0
            tool_returns = []
            if message.get("function_call", False):
                tool_returns.append(
                    {
                        "role": "function",
                        "name": message["function_call"].get("name", ""),
                        "content": "USER INTERRUPTED",
                    }
                )

            if message.get("tool_calls", False):
                tool_returns.extend(
                    [
                        {"role": "tool", "tool_call_id": tool_call.get("id", ""), "content": "USER INTERRUPTED"}
                        for tool_call in message["tool_calls"]
                    ]
                )

            response = {"role": "user", "content": reply}
            if tool_returns:
                response["tool_responses"] = tool_returns

            return True, response

        # increment the consecutive_auto_reply_counter
        self._consecutive_auto_reply_counter[sender] += 1
        if self.human_input_mode != "NEVER":
            iostream.print(colored("\n>>>>>>>> USING AUTO REPLY...", "red"), flush=True)

        return False, None

    def generate_reply(
        self,
        messages: Optional[List[Dict[str, Any]]] = None,
        sender: Optional["Agent"] = None,
        **kwargs: Any,
    ) -> Union[str, Dict, None]:
        """Reply based on the conversation history and the sender.

        Either messages or sender must be provided.
        Register a reply_func with `None` as one trigger for it to be activated when `messages` is non-empty and `sender` is `None`.
        Use registered auto reply functions to generate replies.
        By default, the following functions are checked in order:
        1. check_termination_and_human_reply
        2. generate_function_call_reply (deprecated in favor of tool_calls)
        3. generate_tool_calls_reply
        4. generate_code_execution_reply
        5. generate_oai_reply
        Every function returns a tuple (final, reply).
        When a function returns final=False, the next function will be checked.
        So by default, termination and human reply will be checked first.
        If not terminating and human reply is skipped, execute function or code and return the result.
        AI replies are generated only when no code execution is performed.

        Args:
            messages: a list of messages in the conversation history.
            sender: sender of an Agent instance.

        Additional keyword arguments:
            exclude (List[Callable]): a list of reply functions to be excluded.

        Returns:
            str or dict or None: reply. None if no reply is generated.
        """
        if all((messages is None, sender is None)):
            error_msg = f"Either {messages=} or {sender=} must be provided."
            logger.error(error_msg)
            raise AssertionError(error_msg)

        if messages is None:
            messages = self._oai_messages[sender]

        # Call the hookable method that gives registered hooks a chance to process the last message.
        # Message modifications do not affect the incoming messages or self._oai_messages.
        messages = self.process_last_received_message(messages)

        # Call the hookable method that gives registered hooks a chance to process all messages.
        # Message modifications do not affect the incoming messages or self._oai_messages.
        messages = self.process_all_messages_before_reply(messages)

        for reply_func_tuple in self._reply_func_list:
            reply_func = reply_func_tuple["reply_func"]
            if "exclude" in kwargs and reply_func in kwargs["exclude"]:
                continue
            if inspect.iscoroutinefunction(reply_func):
                continue
            if self._match_trigger(reply_func_tuple["trigger"], sender):
                final, reply = reply_func(self, messages=messages, sender=sender, config=reply_func_tuple["config"])
                if final:
                    return reply
        return self._default_auto_reply

    async def a_generate_reply(
        self,
        messages: Optional[List[Dict[str, Any]]] = None,
        sender: Optional["Agent"] = None,
        **kwargs: Any,
    ) -> Union[str, Dict[str, Any], None]:
        """(async) Reply based on the conversation history and the sender.

        Either messages or sender must be provided.
        Register a reply_func with `None` as one trigger for it to be activated when `messages` is non-empty and `sender` is `None`.
        Use registered auto reply functions to generate replies.
        By default, the following functions are checked in order:
        1. check_termination_and_human_reply
        2. generate_function_call_reply
        3. generate_tool_calls_reply
        4. generate_code_execution_reply
        5. generate_oai_reply
        Every function returns a tuple (final, reply).
        When a function returns final=False, the next function will be checked.
        So by default, termination and human reply will be checked first.
        If not terminating and human reply is skipped, execute function or code and return the result.
        AI replies are generated only when no code execution is performed.

        Args:
            messages: a list of messages in the conversation history.
            sender: sender of an Agent instance.

        Additional keyword arguments:
            exclude (List[Callable]): a list of reply functions to be excluded.

        Returns:
            str or dict or None: reply. None if no reply is generated.
        """
        if all((messages is None, sender is None)):
            error_msg = f"Either {messages=} or {sender=} must be provided."
            logger.error(error_msg)
            raise AssertionError(error_msg)

        if messages is None:
            messages = self._oai_messages[sender]

        # Call the hookable method that gives registered hooks a chance to process all messages.
        # Message modifications do not affect the incoming messages or self._oai_messages.
        messages = self.process_all_messages_before_reply(messages)

        # Call the hookable method that gives registered hooks a chance to process the last message.
        # Message modifications do not affect the incoming messages or self._oai_messages.
        messages = self.process_last_received_message(messages)

        for reply_func_tuple in self._reply_func_list:
            reply_func = reply_func_tuple["reply_func"]
            if "exclude" in kwargs and reply_func in kwargs["exclude"]:
                continue

            if self._match_trigger(reply_func_tuple["trigger"], sender):
                if inspect.iscoroutinefunction(reply_func):
                    final, reply = await reply_func(
                        self, messages=messages, sender=sender, config=reply_func_tuple["config"]
                    )
                else:
                    final, reply = reply_func(self, messages=messages, sender=sender, config=reply_func_tuple["config"])
                if final:
                    return reply
        return self._default_auto_reply

    def _match_trigger(self, trigger: Union[None, str, type, Agent, Callable, List], sender: Optional[Agent]) -> bool:
        """Check if the sender matches the trigger.

        Args:
            - trigger (Union[None, str, type, Agent, Callable, List]): The condition to match against the sender.
            Can be `None`, string, type, `Agent` instance, callable, or a list of these.
            - sender (Agent): The sender object or type to be matched against the trigger.

        Returns:
            - bool: Returns `True` if the sender matches the trigger, otherwise `False`.

        Raises:
            - ValueError: If the trigger type is unsupported.
        """
        if trigger is None:
            return sender is None
        elif isinstance(trigger, str):
            if sender is None:
                raise SenderRequired()
            return trigger == sender.name
        elif isinstance(trigger, type):
            return isinstance(sender, trigger)
        elif isinstance(trigger, Agent):
            # return True if the sender is the same type (class) as the trigger
            return trigger == sender
        elif isinstance(trigger, Callable):
            rst = trigger(sender)
            assert isinstance(rst, bool), f"trigger {trigger} must return a boolean value."
            return rst
        elif isinstance(trigger, list):
            return any(self._match_trigger(t, sender) for t in trigger)
        else:
            raise ValueError(f"Unsupported trigger type: {type(trigger)}")

    def get_human_input(self, prompt: str) -> str:
        """Get human input.

        Override this method to customize the way to get human input.

        Args:
            prompt (str): prompt for the human input.

        Returns:
            str: human input.
        """
        iostream = IOStream.get_default()

        reply = iostream.input(prompt)
        self._human_input.append(reply)
        return reply

    async def a_get_human_input(self, prompt: str) -> str:
        """(Async) Get human input.

        Override this method to customize the way to get human input.

        Args:
            prompt (str): prompt for the human input.

        Returns:
            str: human input.
        """
        loop = asyncio.get_running_loop()
        reply = await loop.run_in_executor(None, functools.partial(self.get_human_input, prompt))
        return reply

    def run_code(self, code, **kwargs):
        """Run the code and return the result.

        Override this function to modify the way to run the code.
        Args:
            code (str): the code to be executed.
            **kwargs: other keyword arguments.

        Returns:
            A tuple of (exitcode, logs, image).
            exitcode (int): the exit code of the code execution.
            logs (str): the logs of the code execution.
            image (str or None): the docker image used for the code execution.
        """
        return execute_code(code, **kwargs)

    def execute_code_blocks(self, code_blocks):
        """Execute the code blocks and return the result."""
        iostream = IOStream.get_default()

        logs_all = ""
        for i, code_block in enumerate(code_blocks):
            lang, code = code_block
            if not lang:
                lang = infer_lang(code)
            iostream.print(
                colored(
                    f"\n>>>>>>>> EXECUTING CODE BLOCK {i} (inferred language is {lang})...",
                    "red",
                ),
                flush=True,
            )
            if lang in ["bash", "shell", "sh"]:
                exitcode, logs, image = self.run_code(code, lang=lang, **self._code_execution_config)
            elif lang in ["python", "Python"]:
                if code.startswith("# filename: "):
                    filename = code[11 : code.find("\n")].strip()
                else:
                    filename = None
                exitcode, logs, image = self.run_code(
                    code,
                    lang="python",
                    filename=filename,
                    **self._code_execution_config,
                )
            else:
                # In case the language is not supported, we return an error message.
                exitcode, logs, image = (
                    1,
                    f"unknown language {lang}",
                    None,
                )
                # raise NotImplementedError
            if image is not None:
                self._code_execution_config["use_docker"] = image
            logs_all += "\n" + logs
            if exitcode != 0:
                return exitcode, logs_all
        return exitcode, logs_all

    @staticmethod
    def _format_json_str(jstr):
        """Remove newlines outside of quotes, and handle JSON escape sequences.

        1. this function removes the newline in the query outside of quotes otherwise json.loads(s) will fail.
            Ex 1:
            "{\n"tool": "python",\n"query": "print('hello')\nprint('world')"\n}" -> "{"tool": "python","query": "print('hello')\nprint('world')"}"
            Ex 2:
            "{\n  \"location\": \"Boston, MA\"\n}" -> "{"location": "Boston, MA"}"

        2. this function also handles JSON escape sequences inside quotes,
            Ex 1:
            '{"args": "a\na\na\ta"}' -> '{"args": "a\\na\\na\\ta"}'
        """
        result = []
        inside_quotes = False
        last_char = " "
        for char in jstr:
            if last_char != "\\" and char == '"':
                inside_quotes = not inside_quotes
            last_char = char
            if not inside_quotes and char == "\n":
                continue
            if inside_quotes and char == "\n":
                char = "\\n"
            if inside_quotes and char == "\t":
                char = "\\t"
            result.append(char)
        return "".join(result)

    def execute_function(self, func_call, verbose: bool = False) -> Tuple[bool, Dict[str, str]]:
        """Execute a function call and return the result.

        Override this function to modify the way to execute function and tool calls.

        Args:
            func_call: a dictionary extracted from openai message at "function_call" or "tool_calls" with keys "name" and "arguments".

        Returns:
            A tuple of (is_exec_success, result_dict).
            is_exec_success (boolean): whether the execution is successful.
            result_dict: a dictionary with keys "name", "role", and "content". Value of "role" is "function".

        "function_call" deprecated as of [OpenAI API v1.1.0](https://github.com/openai/openai-python/releases/tag/v1.1.0)
        See https://platform.openai.com/docs/api-reference/chat/create#chat-create-function_call
        """
        iostream = IOStream.get_default()

        func_name = func_call.get("name", "")
        func = self._function_map.get(func_name, None)

        is_exec_success = False
        if func is not None:
            # Extract arguments from a json-like string and put it into a dict.
            input_string = self._format_json_str(func_call.get("arguments", "{}"))
            try:
                arguments = json.loads(input_string)
            except json.JSONDecodeError as e:
                arguments = None
                content = f"Error: {e}\n You argument should follow json format."

            # Try to execute the function
            if arguments is not None:
                iostream.print(
                    colored(f"\n>>>>>>>> EXECUTING FUNCTION {func_name}...", "magenta"),
                    flush=True,
                )
                try:
                    content = func(**arguments)
                    is_exec_success = True
                except Exception as e:
                    content = f"Error: {e}"
        else:
            content = f"Error: Function {func_name} not found."

        if verbose:
            iostream.print(
                colored(f"\nInput arguments: {arguments}\nOutput:\n{content}", "magenta"),
                flush=True,
            )

        return is_exec_success, {
            "name": func_name,
            "role": "function",
            "content": str(content),
        }

    async def a_execute_function(self, func_call):
        """Execute an async function call and return the result.

        Override this function to modify the way async functions and tools are executed.

        Args:
            func_call: a dictionary extracted from openai message at key "function_call" or "tool_calls" with keys "name" and "arguments".

        Returns:
            A tuple of (is_exec_success, result_dict).
            is_exec_success (boolean): whether the execution is successful.
            result_dict: a dictionary with keys "name", "role", and "content". Value of "role" is "function".

        "function_call" deprecated as of [OpenAI API v1.1.0](https://github.com/openai/openai-python/releases/tag/v1.1.0)
        See https://platform.openai.com/docs/api-reference/chat/create#chat-create-function_call
        """
        iostream = IOStream.get_default()

        func_name = func_call.get("name", "")
        func = self._function_map.get(func_name, None)

        is_exec_success = False
        if func is not None:
            # Extract arguments from a json-like string and put it into a dict.
            input_string = self._format_json_str(func_call.get("arguments", "{}"))
            try:
                arguments = json.loads(input_string)
            except json.JSONDecodeError as e:
                arguments = None
                content = f"Error: {e}\n You argument should follow json format."

            # Try to execute the function
            if arguments is not None:
                iostream.print(
                    colored(f"\n>>>>>>>> EXECUTING ASYNC FUNCTION {func_name}...", "magenta"),
                    flush=True,
                )
                try:
                    if inspect.iscoroutinefunction(func):
                        content = await func(**arguments)
                    else:
                        # Fallback to sync function if the function is not async
                        content = func(**arguments)
                    is_exec_success = True
                except Exception as e:
                    content = f"Error: {e}"
        else:
            content = f"Error: Function {func_name} not found."

        return is_exec_success, {
            "name": func_name,
            "role": "function",
            "content": str(content),
        }

    def generate_init_message(self, message: Union[Dict, str, None], **kwargs) -> Union[str, Dict]:
        """Generate the initial message for the agent.
        If message is None, input() will be called to get the initial message.

        Args:
            message (str or None): the message to be processed.
            **kwargs: any additional information. It has the following reserved fields:
                "carryover": a string or a list of string to specify the carryover information to be passed to this chat. It can be a string or a list of string.
                    If provided, we will combine this carryover with the "message" content when generating the initial chat
                    message.
        Returns:
            str or dict: the processed message.
        """
        if message is None:
            message = self.get_human_input(">")
        if isinstance(message, str):
            return self._process_carryover(message, kwargs)
        elif isinstance(message, dict):
            message = message.copy()
            # TODO: Do we need to do the following?
            # if message.get("content") is None:
            #     message["content"] = self.get_human_input(">")
            message["content"] = self._process_carryover(message.get("content", ""), kwargs)
            return message

    def _process_carryover(self, message: str, kwargs: dict) -> str:
        carryover = kwargs.get("carryover")
        if carryover:
            # if carryover is string
            if isinstance(carryover, str):
                message += "\nContext: \n" + carryover
            elif isinstance(carryover, list):
                message += "\nContext: \n" + ("\n").join([t for t in carryover])
            else:
                raise InvalidCarryOverType(
                    "Carryover should be a string or a list of strings. Not adding carryover to the message."
                )
        return message

    async def a_generate_init_message(self, message: Union[Dict, str, None], **kwargs) -> Union[str, Dict]:
        """Generate the initial message for the agent.
        If message is None, input() will be called to get the initial message.

        Args:
            Please refer to `generate_init_message` for the description of the arguments.

        Returns:
            str or dict: the processed message.
        """
        if message is None:
            message = await self.a_get_human_input(">")
        if isinstance(message, str):
            return self._process_carryover(message, kwargs)
        elif isinstance(message, dict):
            message = message.copy()
            message["content"] = self._process_carryover(message["content"], kwargs)
            return message

    def register_function(self, function_map: Dict[str, Union[Callable, None]]):
        """Register functions to the agent.

        Args:
            function_map: a dictionary mapping function names to functions. if function_map[name] is None, the function will be removed from the function_map.
        """
        for name, func in function_map.items():
            self._assert_valid_name(name)
            if func is None and name not in self._function_map.keys():
                warnings.warn(f"The function {name} to remove doesn't exist", name)
        self._function_map.update(function_map)
        self._function_map = {k: v for k, v in self._function_map.items() if v is not None}

    def update_function_signature(self, func_sig: Union[str, Dict], is_remove: None):
        """update a function_signature in the LLM configuration for function_call.

        Args:
            func_sig (str or dict): description/name of the function to update/remove to the model. See: https://platform.openai.com/docs/api-reference/chat/create#chat/create-functions
            is_remove: whether removing the function from llm_config with name 'func_sig'

        Deprecated as of [OpenAI API v1.1.0](https://github.com/openai/openai-python/releases/tag/v1.1.0)
        See https://platform.openai.com/docs/api-reference/chat/create#chat-create-function_call
        """

        if not isinstance(self.llm_config, dict):
            error_msg = "To update a function signature, agent must have an llm_config"
            logger.error(error_msg)
            raise AssertionError(error_msg)

        if is_remove:
            if "functions" not in self.llm_config.keys():
                error_msg = "The agent config doesn't have function {name}.".format(name=func_sig)
                logger.error(error_msg)
                raise AssertionError(error_msg)
            else:
                self.llm_config["functions"] = [
                    func for func in self.llm_config["functions"] if func["name"] != func_sig
                ]
        else:
            if not isinstance(func_sig, dict):
                raise ValueError(
                    f"The function signature must be of the type dict. Received function signature type {type(func_sig)}"
                )

            self._assert_valid_name(func_sig["name"])
            if "functions" in self.llm_config.keys():
                self.llm_config["functions"] = [
                    func for func in self.llm_config["functions"] if func.get("name") != func_sig["name"]
                ] + [func_sig]
            else:
                self.llm_config["functions"] = [func_sig]

        if len(self.llm_config["functions"]) == 0:
            del self.llm_config["functions"]

        self.client = OpenAIWrapper(**self.llm_config)

    def update_tool_signature(self, tool_sig: Union[str, Dict], is_remove: None):
        """update a tool_signature in the LLM configuration for tool_call.

        Args:
            tool_sig (str or dict): description/name of the tool to update/remove to the model. See: https://platform.openai.com/docs/api-reference/chat/create#chat-create-tools
            is_remove: whether removing the tool from llm_config with name 'tool_sig'
        """

        if not self.llm_config:
            error_msg = "To update a tool signature, agent must have an llm_config"
            logger.error(error_msg)
            raise AssertionError(error_msg)

        if is_remove:
            if "tools" not in self.llm_config.keys():
                error_msg = "The agent config doesn't have tool {name}.".format(name=tool_sig)
                logger.error(error_msg)
                raise AssertionError(error_msg)
            else:
                self.llm_config["tools"] = [
                    tool for tool in self.llm_config["tools"] if tool["function"]["name"] != tool_sig
                ]
        else:
            if not isinstance(tool_sig, dict):
                raise ValueError(
                    f"The tool signature must be of the type dict. Received tool signature type {type(tool_sig)}"
                )
            self._assert_valid_name(tool_sig["function"]["name"])
            if "tools" in self.llm_config.keys():
                self.llm_config["tools"] = [
                    tool
                    for tool in self.llm_config["tools"]
                    if tool.get("function", {}).get("name") != tool_sig["function"]["name"]
                ] + [tool_sig]
            else:
                self.llm_config["tools"] = [tool_sig]

        if len(self.llm_config["tools"]) == 0:
            del self.llm_config["tools"]

        self.client = OpenAIWrapper(**self.llm_config)

    def can_execute_function(self, name: Union[List[str], str]) -> bool:
        """Whether the agent can execute the function."""
        names = name if isinstance(name, list) else [name]
        return all([n in self._function_map for n in names])

    @property
    def function_map(self) -> Dict[str, Callable]:
        """Return the function map."""
        return self._function_map

    def _wrap_function(self, func: F) -> F:
        """Wrap the function to dump the return value to json.

        Handles both sync and async functions.

        Args:
            func: the function to be wrapped.

        Returns:
            The wrapped function.
        """

        @load_basemodels_if_needed
        @functools.wraps(func)
        def _wrapped_func(*args, **kwargs):
            retval = func(*args, **kwargs)

            return serialize_to_str(retval)

        @load_basemodels_if_needed
        @functools.wraps(func)
        async def _a_wrapped_func(*args, **kwargs):
            retval = await func(*args, **kwargs)
            return serialize_to_str(retval)

        wrapped_func = _a_wrapped_func if inspect.iscoroutinefunction(func) else _wrapped_func

        # needed for testing
        wrapped_func._origin = func

        return wrapped_func

    def register_for_llm(
        self,
        *,
        name: Optional[str] = None,
        description: Optional[str] = None,
        api_style: Literal["function", "tool"] = "tool",
    ) -> Callable[[F], F]:
        """Decorator factory for registering a function to be used by an agent.

        It's return value is used to decorate a function to be registered to the agent. The function uses type hints to
        specify the arguments and return type. The function name is used as the default name for the function,
        but a custom name can be provided. The function description is used to describe the function in the
        agent's configuration.

        Args:
            name (optional(str)): name of the function. If None, the function name will be used (default: None).
            description (optional(str)): description of the function (default: None). It is mandatory
                for the initial decorator, but the following ones can omit it.
            api_style: (literal): the API style for function call.
                For Azure OpenAI API, use version 2023-12-01-preview or later.
                `"function"` style will be deprecated. For earlier version use
                `"function"` if `"tool"` doesn't work.
                See [Azure OpenAI documentation](https://learn.microsoft.com/en-us/azure/ai-services/openai/how-to/function-calling?tabs=python) for details.

        Returns:
            The decorator for registering a function to be used by an agent.

        Examples:
            ```
            @user_proxy.register_for_execution()
            @agent2.register_for_llm()
            @agent1.register_for_llm(description="This is a very useful function")
            def my_function(a: Annotated[str, "description of a parameter"] = "a", b: int, c=3.14) -> str:
                 return a + str(b * c)
            ```

            For Azure OpenAI versions prior to 2023-12-01-preview, set `api_style`
            to `"function"` if `"tool"` doesn't work:
            ```
            @agent2.register_for_llm(api_style="function")
            def my_function(a: Annotated[str, "description of a parameter"] = "a", b: int, c=3.14) -> str:
                 return a + str(b * c)
            ```

        """

        def _decorator(func: F) -> F:
            """Decorator for registering a function to be used by an agent.

            Args:
                func: the function to be registered.

            Returns:
                The function to be registered, with the _description attribute set to the function description.

            Raises:
                ValueError: if the function description is not provided and not propagated by a previous decorator.
                RuntimeError: if the LLM config is not set up before registering a function.

            """
            # name can be overwritten by the parameter, by default it is the same as function name
            if name:
                func._name = name
            elif not hasattr(func, "_name"):
                func._name = func.__name__

            # description is propagated from the previous decorator, but it is mandatory for the first one
            if description:
                func._description = description
            else:
                if not hasattr(func, "_description"):
                    raise ValueError("Function description is required, none found.")

            # get JSON schema for the function
            f = get_function_schema(func, name=func._name, description=func._description)

            # register the function to the agent if there is LLM config, raise an exception otherwise
            if self.llm_config is None:
                raise RuntimeError("LLM config must be setup before registering a function for LLM.")

            if api_style == "function":
                f = f["function"]
                self.update_function_signature(f, is_remove=False)
            elif api_style == "tool":
                self.update_tool_signature(f, is_remove=False)
            else:
                raise ValueError(f"Unsupported API style: {api_style}")

            return func

        return _decorator

    def register_for_execution(
        self,
        name: Optional[str] = None,
    ) -> Callable[[F], F]:
        """Decorator factory for registering a function to be executed by an agent.

        It's return value is used to decorate a function to be registered to the agent.

        Args:
            name (optional(str)): name of the function. If None, the function name will be used (default: None).

        Returns:
            The decorator for registering a function to be used by an agent.

        Examples:
            ```
            @user_proxy.register_for_execution()
            @agent2.register_for_llm()
            @agent1.register_for_llm(description="This is a very useful function")
            def my_function(a: Annotated[str, "description of a parameter"] = "a", b: int, c=3.14):
                 return a + str(b * c)
            ```

        """

        def _decorator(func: F) -> F:
            """Decorator for registering a function to be used by an agent.

            Args:
                func: the function to be registered.

            Returns:
                The function to be registered, with the _description attribute set to the function description.

            Raises:
                ValueError: if the function description is not provided and not propagated by a previous decorator.

            """
            # name can be overwritten by the parameter, by default it is the same as function name
            if name:
                func._name = name
            elif not hasattr(func, "_name"):
                func._name = func.__name__

            self.register_function({func._name: self._wrap_function(func)})

            return func

        return _decorator

    def register_model_client(self, model_client_cls: ModelClient, **kwargs):
        """Register a model client.

        Args:
            model_client_cls: A custom client class that follows the Client interface
            **kwargs: The kwargs for the custom client class to be initialized with
        """
        self.client.register_model_client(model_client_cls, **kwargs)

    def register_hook(self, hookable_method: str, hook: Callable):
        """
        Registers a hook to be called by a hookable method, in order to add a capability to the agent.
        Registered hooks are kept in lists (one per hookable method), and are called in their order of registration.

        Args:
            hookable_method: A hookable method name implemented by ConversableAgent.
            hook: A method implemented by a subclass of AgentCapability.
        """
        assert hookable_method in self.hook_lists, f"{hookable_method} is not a hookable method."
        hook_list = self.hook_lists[hookable_method]
        assert hook not in hook_list, f"{hook} is already registered as a hook."
        hook_list.append(hook)

    def process_all_messages_before_reply(self, messages: List[Dict]) -> List[Dict]:
        """
        Calls any registered capability hooks to process all messages, potentially modifying the messages.
        """
        hook_list = self.hook_lists["process_all_messages_before_reply"]
        # If no hooks are registered, or if there are no messages to process, return the original message list.
        if len(hook_list) == 0 or messages is None:
            return messages

        # Call each hook (in order of registration) to process the messages.
        processed_messages = messages
        for hook in hook_list:
            processed_messages = hook(processed_messages)
        return processed_messages

    def process_last_received_message(self, messages):
        """
        Calls any registered capability hooks to use and potentially modify the text of the last message,
        as long as the last message is not a function call or exit command.
        """

        # If any required condition is not met, return the original message list.
        hook_list = self.hook_lists["process_last_received_message"]
        if len(hook_list) == 0:
            return messages  # No hooks registered.
        if messages is None:
            return None  # No message to process.
        if len(messages) == 0:
            return messages  # No message to process.
        last_message = messages[-1]
        if "function_call" in last_message:
            return messages  # Last message is a function call.
        if "context" in last_message:
            return messages  # Last message contains a context key.
        if "content" not in last_message:
            return messages  # Last message has no content.

        user_content = last_message["content"]
        if not isinstance(user_content, str) and not isinstance(user_content, list):
            # if the user_content is a string, it is for regular LLM
            # if the user_content is a list, it should follow the multimodal LMM format.
            return messages
        if user_content == "exit":
            return messages  # Last message is an exit command.

        # Call each hook (in order of registration) to process the user's message.
        processed_user_content = user_content
        for hook in hook_list:
            processed_user_content = hook(processed_user_content)
        if processed_user_content == user_content:
            return messages  # No hooks actually modified the user's message.

        # Replace the last user message with the expanded one.
        messages = messages.copy()
        messages[-1]["content"] = processed_user_content
        return messages

    def print_usage_summary(self, mode: Union[str, List[str]] = ["actual", "total"]) -> None:
        """Print the usage summary."""
        iostream = IOStream.get_default()

        if self.client is None:
            iostream.print(f"No cost incurred from agent '{self.name}'.")
        else:
            iostream.print(f"Agent '{self.name}':")
            self.client.print_usage_summary(mode)

    def get_actual_usage(self) -> Union[None, Dict[str, int]]:
        """Get the actual usage summary."""
        if self.client is None:
            return None
        else:
            return self.client.actual_usage_summary

    def get_total_usage(self) -> Union[None, Dict[str, int]]:
        """Get the total usage summary."""
        if self.client is None:
            return None
        else:
            return self.client.total_usage_summary


def register_function(
    f: Callable[..., Any],
    *,
    caller: ConversableAgent,
    executor: ConversableAgent,
    name: Optional[str] = None,
    description: str,
) -> None:
    """Register a function to be proposed by an agent and executed for an executor.

    This function can be used instead of function decorators `@ConversationAgent.register_for_llm` and
    `@ConversationAgent.register_for_execution`.

    Args:
        f: the function to be registered.
        caller: the agent calling the function, typically an instance of ConversableAgent.
        executor: the agent executing the function, typically an instance of UserProxy.
        name: name of the function. If None, the function name will be used (default: None).
        description: description of the function. The description is used by LLM to decode whether the function
            is called. Make sure the description is properly describing what the function does or it might not be
            called by LLM when needed.

    """
    f = caller.register_for_llm(name=name, description=description)(f)
    executor.register_for_execution(name=name)(f)<|MERGE_RESOLUTION|>--- conflicted
+++ resolved
@@ -698,19 +698,11 @@
                 id_key = "name"
             else:
                 id_key = "tool_call_id"
-<<<<<<< HEAD
-
-            func_print = f"***** Response from calling {message['role']} \"{message[id_key]}\" *****"
-            print(colored(func_print, "green"), flush=True)
-            print(message["content"], flush=True)
-            print(colored("*" * len(func_print), "green"), flush=True)
-=======
             id = message.get(id_key, "No id found")
             func_print = f"***** Response from calling {message['role']} ({id}) *****"
             iostream.print(colored(func_print, "green"), flush=True)
             iostream.print(message["content"], flush=True)
             iostream.print(colored("*" * len(func_print), "green"), flush=True)
->>>>>>> 78aa0eb2
         else:
             content = message.get("content")
             if content is not None:
@@ -738,15 +730,9 @@
                 for tool_call in message["tool_calls"]:
                     id = tool_call.get("id", "(No id found)")
                     function_call = dict(tool_call.get("function", {}))
-<<<<<<< HEAD
-                    func_print = f"***** Suggested tool Call ({id}): {function_call.get('name', '(No function name found)')} *****"
-                    print(colored(func_print, "green"), flush=True)
-                    print(
-=======
                     func_print = f"***** Suggested tool call ({id}): {function_call.get('name', '(No function name found)')} *****"
                     iostream.print(colored(func_print, "green"), flush=True)
                     iostream.print(
->>>>>>> 78aa0eb2
                         "Arguments: \n",
                         function_call.get("arguments", "(No arguments found)"),
                         flush=True,

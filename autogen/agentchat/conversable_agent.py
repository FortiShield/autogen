--- conflicted
+++ resolved
@@ -9,10 +9,7 @@
 from typing import Any, Awaitable, Callable, Dict, List, Literal, Optional, Tuple, Type, TypeVar, Union
 
 from .. import OpenAIWrapper
-<<<<<<< HEAD
 from ..cache.cache import Cache
-from ..code_utils import DEFAULT_MODEL, UNKNOWN, content_str, execute_code, extract_code, infer_lang
-=======
 from ..code_utils import (
     DEFAULT_MODEL,
     UNKNOWN,
@@ -25,7 +22,6 @@
 )
 
 
->>>>>>> a911d1c2
 from ..function_utils import get_function_schema, load_basemodels_if_needed, serialize_to_str
 from .agent import Agent
 from .._pydantic import model_dump

import asyncio
import copy
import functools
import inspect
import json
import logging
import re
import warnings
from collections import defaultdict
from functools import partial
from typing import Any, Callable, Dict, List, Literal, Optional, Tuple, Type, TypeVar, Union

from openai import BadRequestError

from autogen.exception_utils import InvalidCarryOverType, SenderRequired

from .._pydantic import model_dump
from ..cache.cache import Cache
from ..code_utils import (
    UNKNOWN,
    check_can_use_docker_or_throw,
    content_str,
    decide_use_docker,
    execute_code,
    extract_code,
    infer_lang,
)
from ..coding.base import CodeExecutor
from ..coding.factory import CodeExecutorFactory
from ..formatting_utils import colored
from ..function_utils import get_function_schema, load_basemodels_if_needed, serialize_to_str
from ..oai.client import ModelClient, OpenAIWrapper
from ..runtime_logging import log_new_agent, logging_enabled
from .agent import Agent, LLMAgent
from ..io.base import IOStream
from .chat import ChatResult, a_initiate_chats, initiate_chats
from .utils import consolidate_chat_info, gather_usage_summary

__all__ = ("ConversableAgent",)

logger = logging.getLogger(__name__)

F = TypeVar("F", bound=Callable[..., Any])


class ConversableAgent(LLMAgent):
    """(In preview) A class for generic conversable agents which can be configured as assistant or user proxy.

    After receiving each message, the agent will send a reply to the sender unless the msg is a termination msg.
    For example, AssistantAgent and UserProxyAgent are subclasses of this class,
    configured with different default settings.

    To modify auto reply, override `generate_reply` method.
    To disable/enable human response in every turn, set `human_input_mode` to "NEVER" or "ALWAYS".
    To modify the way to get human input, override `get_human_input` method.
    To modify the way to execute code blocks, single code block, or function call, override `execute_code_blocks`,
    `run_code`, and `execute_function` methods respectively.
    """

    DEFAULT_CONFIG = False  # False or dict, the default config for llm inference
    MAX_CONSECUTIVE_AUTO_REPLY = 100  # maximum number of consecutive auto replies (subject to future change)

    DEFAULT_SUMMARY_PROMPT = "Summarize the takeaway from the conversation. Do not add any introductory phrases."
    DEFAULT_SUMMARY_METHOD = "last_msg"
    llm_config: Union[Dict, Literal[False]]

    def __init__(
        self,
        name: str,
        system_message: Optional[Union[str, List]] = "You are a helpful AI Assistant.",
        is_termination_msg: Optional[Callable[[Dict], bool]] = None,
        max_consecutive_auto_reply: Optional[int] = None,
        human_input_mode: Literal["ALWAYS", "NEVER", "TERMINATE"] = "TERMINATE",
        function_map: Optional[Dict[str, Callable]] = None,
        code_execution_config: Union[Dict, Literal[False]] = False,
        llm_config: Optional[Union[Dict, Literal[False]]] = None,
        default_auto_reply: Union[str, Dict] = "",
        description: Optional[str] = None,
    ):
        """
        Args:
            name (str): name of the agent.
            system_message (str or list): system message for the ChatCompletion inference.
            is_termination_msg (function): a function that takes a message in the form of a dictionary
                and returns a boolean value indicating if this received message is a termination message.
                The dict can contain the following keys: "content", "role", "name", "function_call".
            max_consecutive_auto_reply (int): the maximum number of consecutive auto replies.
                default to None (no limit provided, class attribute MAX_CONSECUTIVE_AUTO_REPLY will be used as the limit in this case).
                When set to 0, no auto reply will be generated.
            human_input_mode (str): whether to ask for human inputs every time a message is received.
                Possible values are "ALWAYS", "TERMINATE", "NEVER".
                (1) When "ALWAYS", the agent prompts for human input every time a message is received.
                    Under this mode, the conversation stops when the human input is "exit",
                    or when is_termination_msg is True and there is no human input.
                (2) When "TERMINATE", the agent only prompts for human input only when a termination message is received or
                    the number of auto reply reaches the max_consecutive_auto_reply.
                (3) When "NEVER", the agent will never prompt for human input. Under this mode, the conversation stops
                    when the number of auto reply reaches the max_consecutive_auto_reply or when is_termination_msg is True.
            function_map (dict[str, callable]): Mapping function names (passed to openai) to callable functions, also used for tool calls.
            code_execution_config (dict or False): config for the code execution.
                To disable code execution, set to False. Otherwise, set to a dictionary with the following keys:
                - work_dir (Optional, str): The working directory for the code execution.
                    If None, a default working directory will be used.
                    The default working directory is the "extensions" directory under
                    "path_to_autogen".
                - use_docker (Optional, list, str or bool): The docker image to use for code execution.
                    Default is True, which means the code will be executed in a docker container. A default list of images will be used.
                    If a list or a str of image name(s) is provided, the code will be executed in a docker container
                    with the first image successfully pulled.
                    If False, the code will be executed in the current environment.
                    We strongly recommend using docker for code execution.
                - timeout (Optional, int): The maximum execution time in seconds.
                - last_n_messages (Experimental, int or str): The number of messages to look back for code execution.
                    If set to 'auto', it will scan backwards through all messages arriving since the agent last spoke, which is typically the last time execution was attempted. (Default: auto)
            llm_config (dict or False or None): llm inference configuration.
                Please refer to [OpenAIWrapper.create](/docs/reference/oai/client#create)
                for available options.
                When using OpenAI or Azure OpenAI endpoints, please specify a non-empty 'model' either in `llm_config` or in each config of 'config_list' in `llm_config`.
                To disable llm-based auto reply, set to False.
                When set to None, will use self.DEFAULT_CONFIG, which defaults to False.
            default_auto_reply (str or dict): default auto reply when no code execution or llm-based reply is generated.
            description (str): a short description of the agent. This description is used by other agents
                (e.g. the GroupChatManager) to decide when to call upon this agent. (Default: system_message)
        """
        # we change code_execution_config below and we have to make sure we don't change the input
        # in case of UserProxyAgent, without this we could even change the default value {}
        code_execution_config = (
            code_execution_config.copy() if hasattr(code_execution_config, "copy") else code_execution_config
        )

        self._name = name
        # a dictionary of conversations, default value is list
        self._oai_messages = defaultdict(list)
        self._oai_system_message = [{"content": system_message, "role": "system"}]
        self._description = description if description is not None else system_message
        self._is_termination_msg = (
            is_termination_msg
            if is_termination_msg is not None
            else (lambda x: content_str(x.get("content")) == "TERMINATE")
        )

        self._validate_llm_config(llm_config)

        if logging_enabled():
            log_new_agent(self, locals())

        # Initialize standalone client cache object.
        self.client_cache = None

        self.human_input_mode = human_input_mode
        self._max_consecutive_auto_reply = (
            max_consecutive_auto_reply if max_consecutive_auto_reply is not None else self.MAX_CONSECUTIVE_AUTO_REPLY
        )
        self._consecutive_auto_reply_counter = defaultdict(int)
        self._max_consecutive_auto_reply_dict = defaultdict(self.max_consecutive_auto_reply)
        self._function_map = (
            {}
            if function_map is None
            else {name: callable for name, callable in function_map.items() if self._assert_valid_name(name)}
        )
        self._default_auto_reply = default_auto_reply
        self._reply_func_list = []
        self._human_input = []
        self.reply_at_receive = defaultdict(bool)
        self.register_reply([Agent, None], ConversableAgent.generate_oai_reply)
        self.register_reply([Agent, None], ConversableAgent.a_generate_oai_reply, ignore_async_in_sync_chat=True)

        # Setting up code execution.
        # Do not register code execution reply if code execution is disabled.
        if code_execution_config is not False:
            # If code_execution_config is None, set it to an empty dict.
            if code_execution_config is None:
                warnings.warn(
                    "Using None to signal a default code_execution_config is deprecated. "
                    "Use {} to use default or False to disable code execution.",
                    stacklevel=2,
                )
                code_execution_config = {}
            if not isinstance(code_execution_config, dict):
                raise ValueError("code_execution_config must be a dict or False.")

            # We have got a valid code_execution_config.
            self._code_execution_config = code_execution_config

            if self._code_execution_config.get("executor") is not None:
                if "use_docker" in self._code_execution_config:
                    raise ValueError(
                        "'use_docker' in code_execution_config is not valid when 'executor' is set. Use the appropriate arg in the chosen executor instead."
                    )

                if "work_dir" in self._code_execution_config:
                    raise ValueError(
                        "'work_dir' in code_execution_config is not valid when 'executor' is set. Use the appropriate arg in the chosen executor instead."
                    )

                if "timeout" in self._code_execution_config:
                    raise ValueError(
                        "'timeout' in code_execution_config is not valid when 'executor' is set. Use the appropriate arg in the chosen executor instead."
                    )

                # Use the new code executor.
                self._code_executor = CodeExecutorFactory.create(self._code_execution_config)
                self.register_reply([Agent, None], ConversableAgent._generate_code_execution_reply_using_executor)
            else:
                # Legacy code execution using code_utils.
                use_docker = self._code_execution_config.get("use_docker", None)
                use_docker = decide_use_docker(use_docker)
                check_can_use_docker_or_throw(use_docker)
                self._code_execution_config["use_docker"] = use_docker
                self.register_reply([Agent, None], ConversableAgent.generate_code_execution_reply)
        else:
            # Code execution is disabled.
            self._code_execution_config = False

        self.register_reply([Agent, None], ConversableAgent.generate_tool_calls_reply)
        self.register_reply([Agent, None], ConversableAgent.a_generate_tool_calls_reply, ignore_async_in_sync_chat=True)
        self.register_reply([Agent, None], ConversableAgent.generate_function_call_reply)
        self.register_reply(
            [Agent, None], ConversableAgent.a_generate_function_call_reply, ignore_async_in_sync_chat=True
        )
        self.register_reply([Agent, None], ConversableAgent.check_termination_and_human_reply)
        self.register_reply(
            [Agent, None], ConversableAgent.a_check_termination_and_human_reply, ignore_async_in_sync_chat=True
        )

        # Registered hooks are kept in lists, indexed by hookable method, to be called in their order of registration.
        # New hookable methods should be added to this list as required to support new agent capabilities.
        self.hook_lists = {
            "process_last_received_message": [],
            "process_all_messages_before_reply": [],
            "process_message_before_send": [],
        }

    def _validate_llm_config(self, llm_config):
        assert llm_config in (None, False) or isinstance(
            llm_config, dict
        ), "llm_config must be a dict or False or None."
        if llm_config is None:
            llm_config = self.DEFAULT_CONFIG
        self.llm_config = self.DEFAULT_CONFIG if llm_config is None else llm_config
        # TODO: more complete validity check
        if self.llm_config in [{}, {"config_list": []}, {"config_list": [{"model": ""}]}]:
            raise ValueError(
                "When using OpenAI or Azure OpenAI endpoints, specify a non-empty 'model' either in 'llm_config' or in each config of 'config_list'."
            )
        self.client = None if self.llm_config is False else OpenAIWrapper(**self.llm_config)

    @property
    def name(self) -> str:
        """Get the name of the agent."""
        return self._name

    @property
    def description(self) -> str:
        """Get the description of the agent."""
        return self._description

    @description.setter
    def description(self, description: str):
        """Set the description of the agent."""
        self._description = description

    @property
    def code_executor(self) -> Optional[CodeExecutor]:
        """The code executor used by this agent. Returns None if code execution is disabled."""
        if not hasattr(self, "_code_executor"):
            return None
        return self._code_executor

    def register_reply(
        self,
        trigger: Union[Type[Agent], str, Agent, Callable[[Agent], bool], List],
        reply_func: Callable,
        position: int = 0,
        config: Optional[Any] = None,
        reset_config: Optional[Callable] = None,
        *,
        ignore_async_in_sync_chat: bool = False,
        remove_other_reply_funcs: bool = False,
    ):
        """Register a reply function.

        The reply function will be called when the trigger matches the sender.
        The function registered later will be checked earlier by default.
        To change the order, set the position to a positive integer.

        Both sync and async reply functions can be registered. The sync reply function will be triggered
        from both sync and async chats. However, an async reply function will only be triggered from async
        chats (initiated with `ConversableAgent.a_initiate_chat`). If an `async` reply function is registered
        and a chat is initialized with a sync function, `ignore_async_in_sync_chat` determines the behaviour as follows:
                if `ignore_async_in_sync_chat` is set to `False` (default value), an exception will be raised, and
                if `ignore_async_in_sync_chat` is set to `True`, the reply function will be ignored.

        Args:
            trigger (Agent class, str, Agent instance, callable, or list): the trigger.
                    If a class is provided, the reply function will be called when the sender is an instance of the class.
                    If a string is provided, the reply function will be called when the sender's name matches the string.
                    If an agent instance is provided, the reply function will be called when the sender is the agent instance.
                    If a callable is provided, the reply function will be called when the callable returns True.
                    If a list is provided, the reply function will be called when any of the triggers in the list is activated.
                    If None is provided, the reply function will be called only when the sender is None.
                    Note: Be sure to register `None` as a trigger if you would like to trigger an auto-reply function with non-empty messages and `sender=None`.
            reply_func (Callable): the reply function.
                The function takes a recipient agent, a list of messages, a sender agent and a config as input and returns a reply message.

                ```python
                def reply_func(
                    recipient: ConversableAgent,
                    messages: Optional[List[Dict]] = None,
                    sender: Optional[Agent] = None,
                    config: Optional[Any] = None,
                ) -> Tuple[bool, Union[str, Dict, None]]:
                ```
            position (int): the position of the reply function in the reply function list.
                The function registered later will be checked earlier by default.
                To change the order, set the position to a positive integer.
            config (Any): the config to be passed to the reply function.
                When an agent is reset, the config will be reset to the original value.
            reset_config (Callable): the function to reset the config.
                The function returns None. Signature: ```def reset_config(config: Any)```
            ignore_async_in_sync_chat (bool): whether to ignore the async reply function in sync chats. If `False`, an exception
                will be raised if an async reply function is registered and a chat is initialized with a sync
                function.
            remove_other_reply_funcs (bool): whether to remove other reply functions when registering this reply function.
        """
        if not isinstance(trigger, (type, str, Agent, Callable, list)):
            raise ValueError("trigger must be a class, a string, an agent, a callable or a list.")
        if remove_other_reply_funcs:
            self._reply_func_list.clear()
        self._reply_func_list.insert(
            position,
            {
                "trigger": trigger,
                "reply_func": reply_func,
                "config": copy.copy(config),
                "init_config": config,
                "reset_config": reset_config,
                "ignore_async_in_sync_chat": ignore_async_in_sync_chat and inspect.iscoroutinefunction(reply_func),
            },
        )

    def replace_reply_func(self, old_reply_func: Callable, new_reply_func: Callable):
        """Replace a registered reply function with a new one.

        Args:
            old_reply_func (Callable): the old reply function to be replaced.
            new_reply_func (Callable): the new reply function to replace the old one.
        """
        for f in self._reply_func_list:
            if f["reply_func"] == old_reply_func:
                f["reply_func"] = new_reply_func

    @staticmethod
    def _summary_from_nested_chats(
        chat_queue: List[Dict[str, Any]], recipient: Agent, messages: Union[str, Callable], sender: Agent, config: Any
    ) -> Tuple[bool, str]:
        """A simple chat reply function.
        This function initiate one or a sequence of chats between the "recipient" and the agents in the
        chat_queue.

        It extracts and returns a summary from the nested chat based on the "summary_method" in each chat in chat_queue.

        Returns:
            Tuple[bool, str]: A tuple where the first element indicates the completion of the chat, and the second element contains the summary of the last chat if any chats were initiated.
        """
        last_msg = messages[-1].get("content")
        chat_to_run = []
        for i, c in enumerate(chat_queue):
            current_c = c.copy()
            if current_c.get("sender") is None:
                current_c["sender"] = recipient
            message = current_c.get("message")
            # If message is not provided in chat_queue, we by default use the last message from the original chat history as the first message in this nested chat (for the first chat in the chat queue).
            # NOTE: This setting is prone to change.
            if message is None and i == 0:
                message = last_msg
            if callable(message):
                message = message(recipient, messages, sender, config)
            # We only run chat that has a valid message. NOTE: This is prone to change dependin on applications.
            if message:
                current_c["message"] = message
                chat_to_run.append(current_c)
        if not chat_to_run:
            return True, None
        res = initiate_chats(chat_to_run)
        return True, res[-1].summary

    def register_nested_chats(
        self,
        chat_queue: List[Dict[str, Any]],
        trigger: Union[Type[Agent], str, Agent, Callable[[Agent], bool], List],
        reply_func_from_nested_chats: Union[str, Callable] = "summary_from_nested_chats",
        position: int = 2,
        **kwargs,
    ) -> None:
        """Register a nested chat reply function.
        Args:
            chat_queue (list): a list of chat objects to be initiated.
            trigger (Agent class, str, Agent instance, callable, or list): refer to `register_reply` for details.
            reply_func_from_nested_chats (Callable, str): the reply function for the nested chat.
                The function takes a chat_queue for nested chat, recipient agent, a list of messages, a sender agent and a config as input and returns a reply message.
                Default to "summary_from_nested_chats", which corresponds to a built-in reply function that get summary from the nested chat_queue.
            ```python
            def reply_func_from_nested_chats(
                chat_queue: List[Dict],
                recipient: ConversableAgent,
                messages: Optional[List[Dict]] = None,
                sender: Optional[Agent] = None,
                config: Optional[Any] = None,
            ) -> Tuple[bool, Union[str, Dict, None]]:
            ```
            position (int): Ref to `register_reply` for details. Default to 2. It means we first check the termination and human reply, then check the registered nested chat reply.
            kwargs: Ref to `register_reply` for details.
        """
        if reply_func_from_nested_chats == "summary_from_nested_chats":
            reply_func_from_nested_chats = self._summary_from_nested_chats
        if not callable(reply_func_from_nested_chats):
            raise ValueError("reply_func_from_nested_chats must be a callable")
        reply_func = partial(reply_func_from_nested_chats, chat_queue)
        self.register_reply(
            trigger,
            reply_func,
            position,
            kwargs.get("config"),
            kwargs.get("reset_config"),
            ignore_async_in_sync_chat=kwargs.get("ignore_async_in_sync_chat"),
        )

    @property
    def system_message(self) -> str:
        """Return the system message."""
        return self._oai_system_message[0]["content"]

    def update_system_message(self, system_message: str) -> None:
        """Update the system message.

        Args:
            system_message (str): system message for the ChatCompletion inference.
        """
        self._oai_system_message[0]["content"] = system_message

    def update_max_consecutive_auto_reply(self, value: int, sender: Optional[Agent] = None):
        """Update the maximum number of consecutive auto replies.

        Args:
            value (int): the maximum number of consecutive auto replies.
            sender (Agent): when the sender is provided, only update the max_consecutive_auto_reply for that sender.
        """
        if sender is None:
            self._max_consecutive_auto_reply = value
            for k in self._max_consecutive_auto_reply_dict:
                self._max_consecutive_auto_reply_dict[k] = value
        else:
            self._max_consecutive_auto_reply_dict[sender] = value

    def max_consecutive_auto_reply(self, sender: Optional[Agent] = None) -> int:
        """The maximum number of consecutive auto replies."""
        return self._max_consecutive_auto_reply if sender is None else self._max_consecutive_auto_reply_dict[sender]

    @property
    def chat_messages(self) -> Dict[Agent, List[Dict]]:
        """A dictionary of conversations from agent to list of messages."""
        return self._oai_messages

    def chat_messages_for_summary(self, agent: Agent) -> List[Dict]:
        """A list of messages as a conversation to summarize."""
        return self._oai_messages[agent]

    def last_message(self, agent: Optional[Agent] = None) -> Optional[Dict]:
        """The last message exchanged with the agent.

        Args:
            agent (Agent): The agent in the conversation.
                If None and more than one agent's conversations are found, an error will be raised.
                If None and only one conversation is found, the last message of the only conversation will be returned.

        Returns:
            The last message exchanged with the agent.
        """
        if agent is None:
            n_conversations = len(self._oai_messages)
            if n_conversations == 0:
                return None
            if n_conversations == 1:
                for conversation in self._oai_messages.values():
                    return conversation[-1]
            raise ValueError("More than one conversation is found. Please specify the sender to get the last message.")
        if agent not in self._oai_messages.keys():
            raise KeyError(
                f"The agent '{agent.name}' is not present in any conversation. No history available for this agent."
            )
        return self._oai_messages[agent][-1]

    @property
    def use_docker(self) -> Union[bool, str, None]:
        """Bool value of whether to use docker to execute the code,
        or str value of the docker image name to use, or None when code execution is disabled.
        """
        return None if self._code_execution_config is False else self._code_execution_config.get("use_docker")

    @staticmethod
    def _message_to_dict(message: Union[Dict, str]) -> Dict:
        """Convert a message to a dictionary.

        The message can be a string or a dictionary. The string will be put in the "content" field of the new dictionary.
        """
        if isinstance(message, str):
            return {"content": message}
        elif isinstance(message, dict):
            return message
        else:
            return dict(message)

    @staticmethod
    def _normalize_name(name):
        """
        LLMs sometimes ask functions while ignoring their own format requirements, this function should be used to replace invalid characters with "_".

        Prefer _assert_valid_name for validating user configuration or input
        """
        return re.sub(r"[^a-zA-Z0-9_-]", "_", name)[:64]

    @staticmethod
    def _assert_valid_name(name):
        """
        Ensure that configured names are valid, raises ValueError if not.

        For munging LLM responses use _normalize_name to ensure LLM specified names don't break the API.
        """
        if not re.match(r"^[a-zA-Z0-9_-]+$", name):
            raise ValueError(f"Invalid name: {name}. Only letters, numbers, '_' and '-' are allowed.")
        if len(name) > 64:
            raise ValueError(f"Invalid name: {name}. Name must be less than 64 characters.")
        return name

    def _append_oai_message(self, message: Union[Dict, str], role, conversation_id: Agent) -> bool:
        """Append a message to the ChatCompletion conversation.

        If the message received is a string, it will be put in the "content" field of the new dictionary.
        If the message received is a dictionary but does not have any of the three fields "content", "function_call", or "tool_calls",
            this message is not a valid ChatCompletion message.
        If only "function_call" or "tool_calls" is provided, "content" will be set to None if not provided, and the role of the message will be forced "assistant".

        Args:
            message (dict or str): message to be appended to the ChatCompletion conversation.
            role (str): role of the message, can be "assistant" or "function".
            conversation_id (Agent): id of the conversation, should be the recipient or sender.

        Returns:
            bool: whether the message is appended to the ChatCompletion conversation.
        """
        message = self._message_to_dict(message)
        # create oai message to be appended to the oai conversation that can be passed to oai directly.
        oai_message = {
            k: message[k]
            for k in ("content", "function_call", "tool_calls", "tool_responses", "tool_call_id", "name", "context")
            if k in message and message[k] is not None
        }
        if "content" not in oai_message:
            if "function_call" in oai_message or "tool_calls" in oai_message:
                oai_message["content"] = None  # if only function_call is provided, content will be set to None.
            else:
                return False

        if message.get("role") in ["function", "tool"]:
            oai_message["role"] = message.get("role")
        else:
            oai_message["role"] = role

        if oai_message.get("function_call", False) or oai_message.get("tool_calls", False):
            oai_message["role"] = "assistant"  # only messages with role 'assistant' can have a function call.
        self._oai_messages[conversation_id].append(oai_message)
        return True

    def _process_message_before_send(
        self, message: Union[Dict, str], recipient: Agent, silent: bool
    ) -> Union[Dict, str]:
        """Process the message before sending it to the recipient."""
        hook_list = self.hook_lists["process_message_before_send"]
        for hook in hook_list:
            message = hook(sender=self, message=message, recipient=recipient, silent=silent)
        return message

    def send(
        self,
        message: Union[Dict, str],
        recipient: Agent,
        request_reply: Optional[bool] = None,
        silent: Optional[bool] = False,
    ):
        """Send a message to another agent.

        Args:
            message (dict or str): message to be sent.
                The message could contain the following fields:
                - content (str or List): Required, the content of the message. (Can be None)
                - function_call (str): the name of the function to be called.
                - name (str): the name of the function to be called.
                - role (str): the role of the message, any role that is not "function"
                    will be modified to "assistant".
                - context (dict): the context of the message, which will be passed to
                    [OpenAIWrapper.create](../oai/client#create).
                    For example, one agent can send a message A as:
        ```python
        {
            "content": lambda context: context["use_tool_msg"],
            "context": {
                "use_tool_msg": "Use tool X if they are relevant."
            }
        }
        ```
                    Next time, one agent can send a message B with a different "use_tool_msg".
                    Then the content of message A will be refreshed to the new "use_tool_msg".
                    So effectively, this provides a way for an agent to send a "link" and modify
                    the content of the "link" later.
            recipient (Agent): the recipient of the message.
            request_reply (bool or None): whether to request a reply from the recipient.
            silent (bool or None): (Experimental) whether to print the message sent.

        Raises:
            ValueError: if the message can't be converted into a valid ChatCompletion message.
        """
        message = self._process_message_before_send(message, recipient, silent)
        # When the agent composes and sends the message, the role of the message is "assistant"
        # unless it's "function".
        valid = self._append_oai_message(message, "assistant", recipient)
        if valid:
            recipient.receive(message, self, request_reply, silent)
        else:
            raise ValueError(
                "Message can't be converted into a valid ChatCompletion message. Either content or function_call must be provided."
            )

    async def a_send(
        self,
        message: Union[Dict, str],
        recipient: Agent,
        request_reply: Optional[bool] = None,
        silent: Optional[bool] = False,
    ):
        """(async) Send a message to another agent.

        Args:
            message (dict or str): message to be sent.
                The message could contain the following fields:
                - content (str or List): Required, the content of the message. (Can be None)
                - function_call (str): the name of the function to be called.
                - name (str): the name of the function to be called.
                - role (str): the role of the message, any role that is not "function"
                    will be modified to "assistant".
                - context (dict): the context of the message, which will be passed to
                    [OpenAIWrapper.create](../oai/client#create).
                    For example, one agent can send a message A as:
        ```python
        {
            "content": lambda context: context["use_tool_msg"],
            "context": {
                "use_tool_msg": "Use tool X if they are relevant."
            }
        }
        ```
                    Next time, one agent can send a message B with a different "use_tool_msg".
                    Then the content of message A will be refreshed to the new "use_tool_msg".
                    So effectively, this provides a way for an agent to send a "link" and modify
                    the content of the "link" later.
            recipient (Agent): the recipient of the message.
            request_reply (bool or None): whether to request a reply from the recipient.
            silent (bool or None): (Experimental) whether to print the message sent.

        Raises:
            ValueError: if the message can't be converted into a valid ChatCompletion message.
        """
        message = self._process_message_before_send(message, recipient, silent)
        # When the agent composes and sends the message, the role of the message is "assistant"
        # unless it's "function".
        valid = self._append_oai_message(message, "assistant", recipient)
        if valid:
            await recipient.a_receive(message, self, request_reply, silent)
        else:
            raise ValueError(
                "Message can't be converted into a valid ChatCompletion message. Either content or function_call must be provided."
            )

    def _print_received_message(self, message: Union[Dict, str], sender: Agent):
        iostream = IOStream.get_default()
        # print the message received
        iostream.print(colored(sender.name, "yellow"), "(to", f"{self.name}):\n", flush=True)
        message = self._message_to_dict(message)

        if message.get("tool_responses"):  # Handle tool multi-call responses
            for tool_response in message["tool_responses"]:
                self._print_received_message(tool_response, sender)
            if message.get("role") == "tool":
                return  # If role is tool, then content is just a concatenation of all tool_responses

        if message.get("role") in ["function", "tool"]:
            if message["role"] == "function":
                id_key = "name"
            else:
                id_key = "tool_call_id"
            id = message.get(id_key, "No id found")
            func_print = f"***** Response from calling {message['role']} ({id}) *****"
            iostream.print(colored(func_print, "green"), flush=True)
            iostream.print(message["content"], flush=True)
            iostream.print(colored("*" * len(func_print), "green"), flush=True)
        else:
            content = message.get("content")
            if content is not None:
                if "context" in message:
                    content = OpenAIWrapper.instantiate(
                        content,
                        message["context"],
                        self.llm_config and self.llm_config.get("allow_format_str_template", False),
                    )
                iostream.print(content_str(content), flush=True)
            if "function_call" in message and message["function_call"]:
                function_call = dict(message["function_call"])
                func_print = (
                    f"***** Suggested function call: {function_call.get('name', '(No function name found)')} *****"
                )
                iostream.print(colored(func_print, "green"), flush=True)
                iostream.print(
                    "Arguments: \n",
                    function_call.get("arguments", "(No arguments found)"),
                    flush=True,
                    sep="",
                )
                iostream.print(colored("*" * len(func_print), "green"), flush=True)
            if "tool_calls" in message and message["tool_calls"]:
                for tool_call in message["tool_calls"]:
                    id = tool_call.get("id", "No tool call id found")
                    function_call = dict(tool_call.get("function", {}))
                    func_print = f"***** Suggested tool call ({id}): {function_call.get('name', '(No function name found)')} *****"
                    iostream.print(colored(func_print, "green"), flush=True)
                    iostream.print(
                        "Arguments: \n",
                        function_call.get("arguments", "(No arguments found)"),
                        flush=True,
                        sep="",
                    )
                    iostream.print(colored("*" * len(func_print), "green"), flush=True)

        iostream.print("\n", "-" * 80, flush=True, sep="")

    def _process_received_message(self, message: Union[Dict, str], sender: Agent, silent: bool):
        # When the agent receives a message, the role of the message is "user". (If 'role' exists and is 'function', it will remain unchanged.)
        valid = self._append_oai_message(message, "user", sender)
        if not valid:
            raise ValueError(
                "Received message can't be converted into a valid ChatCompletion message. Either content or function_call must be provided."
            )
        if not silent:
            self._print_received_message(message, sender)

    def receive(
        self,
        message: Union[Dict, str],
        sender: Agent,
        request_reply: Optional[bool] = None,
        silent: Optional[bool] = False,
    ):
        """Receive a message from another agent.

        Once a message is received, this function sends a reply to the sender or stop.
        The reply can be generated automatically or entered manually by a human.

        Args:
            message (dict or str): message from the sender. If the type is dict, it may contain the following reserved fields (either content or function_call need to be provided).
                1. "content": content of the message, can be None.
                2. "function_call": a dictionary containing the function name and arguments. (deprecated in favor of "tool_calls")
                3. "tool_calls": a list of dictionaries containing the function name and arguments.
                4. "role": role of the message, can be "assistant", "user", "function", "tool".
                    This field is only needed to distinguish between "function" or "assistant"/"user".
                5. "name": In most cases, this field is not needed. When the role is "function", this field is needed to indicate the function name.
                6. "context" (dict): the context of the message, which will be passed to
                    [OpenAIWrapper.create](../oai/client#create).
            sender: sender of an Agent instance.
            request_reply (bool or None): whether a reply is requested from the sender.
                If None, the value is determined by `self.reply_at_receive[sender]`.
            silent (bool or None): (Experimental) whether to print the message received.

        Raises:
            ValueError: if the message can't be converted into a valid ChatCompletion message.
        """
        self._process_received_message(message, sender, silent)
        if request_reply is False or request_reply is None and self.reply_at_receive[sender] is False:
            return
        reply = self.generate_reply(messages=self.chat_messages[sender], sender=sender)
        if reply is not None:
            self.send(reply, sender, silent=silent)

    async def a_receive(
        self,
        message: Union[Dict, str],
        sender: Agent,
        request_reply: Optional[bool] = None,
        silent: Optional[bool] = False,
    ):
        """(async) Receive a message from another agent.

        Once a message is received, this function sends a reply to the sender or stop.
        The reply can be generated automatically or entered manually by a human.

        Args:
            message (dict or str): message from the sender. If the type is dict, it may contain the following reserved fields (either content or function_call need to be provided).
                1. "content": content of the message, can be None.
                2. "function_call": a dictionary containing the function name and arguments. (deprecated in favor of "tool_calls")
                3. "tool_calls": a list of dictionaries containing the function name and arguments.
                4. "role": role of the message, can be "assistant", "user", "function".
                    This field is only needed to distinguish between "function" or "assistant"/"user".
                5. "name": In most cases, this field is not needed. When the role is "function", this field is needed to indicate the function name.
                6. "context" (dict): the context of the message, which will be passed to
                    [OpenAIWrapper.create](../oai/client#create).
            sender: sender of an Agent instance.
            request_reply (bool or None): whether a reply is requested from the sender.
                If None, the value is determined by `self.reply_at_receive[sender]`.
            silent (bool or None): (Experimental) whether to print the message received.

        Raises:
            ValueError: if the message can't be converted into a valid ChatCompletion message.
        """
        self._process_received_message(message, sender, silent)
        if request_reply is False or request_reply is None and self.reply_at_receive[sender] is False:
            return
        reply = await self.a_generate_reply(sender=sender)
        if reply is not None:
            await self.a_send(reply, sender, silent=silent)

    def _prepare_chat(
        self,
        recipient: "ConversableAgent",
        clear_history: bool,
        prepare_recipient: bool = True,
        reply_at_receive: bool = True,
    ) -> None:
        self.reset_consecutive_auto_reply_counter(recipient)
        self.reply_at_receive[recipient] = reply_at_receive
        if clear_history:
            self.clear_history(recipient)
            self._human_input = []
        if prepare_recipient:
            recipient._prepare_chat(self, clear_history, False, reply_at_receive)

    def _raise_exception_on_async_reply_functions(self) -> None:
        """Raise an exception if any async reply functions are registered.

        Raises:
            RuntimeError: if any async reply functions are registered.
        """
        reply_functions = {
            f["reply_func"] for f in self._reply_func_list if not f.get("ignore_async_in_sync_chat", False)
        }

        async_reply_functions = [f for f in reply_functions if inspect.iscoroutinefunction(f)]
        if async_reply_functions:
            msg = (
                "Async reply functions can only be used with ConversableAgent.a_initiate_chat(). The following async reply functions are found: "
                + ", ".join([f.__name__ for f in async_reply_functions])
            )

            raise RuntimeError(msg)

    def initiate_chat(
        self,
        recipient: "ConversableAgent",
        clear_history: bool = True,
        silent: Optional[bool] = False,
        cache: Optional[Cache] = None,
        max_turns: Optional[int] = None,
        summary_method: Optional[Union[str, Callable]] = DEFAULT_SUMMARY_METHOD,
        summary_args: Optional[dict] = {},
<<<<<<< HEAD
        message: Optional[Union[Dict, str, Callable, List[Dict]]] = None,
        **context,
=======
        message: Optional[Union[Dict, str, Callable]] = None,
        **kwargs,
>>>>>>> 78aa0eb2
    ) -> ChatResult:
        """Initiate a chat with the recipient agent.

        Reset the consecutive auto reply counter.
        If `clear_history` is True, the chat history with the recipient agent will be cleared.


        Args:
            recipient: the recipient agent.
            clear_history (bool): whether to clear the chat history with the agent. Default is True.
            silent (bool or None): (Experimental) whether to print the messages for this conversation. Default is False.
            cache (Cache or None): the cache client to be used for this conversation. Default is None.
            max_turns (int or None): the maximum number of turns for the chat between the two agents. One turn means one conversation round trip. Note that this is different from
                [max_consecutive_auto_reply](#max_consecutive_auto_reply) which is the maximum number of consecutive auto replies; and it is also different from [max_rounds in GroupChat](./groupchat#groupchat-objects) which is the maximum number of rounds in a group chat session.
                If max_turns is set to None, the chat will continue until a termination condition is met. Default is None.
            summary_method (str or callable): a method to get a summary from the chat. Default is DEFAULT_SUMMARY_METHOD, i.e., "last_msg".

            Supported strings are "last_msg" and "reflection_with_llm":
                - when set to "last_msg", it returns the last message of the dialog as the summary.
                - when set to "reflection_with_llm", it returns a summary extracted using an llm client.
                    `llm_config` must be set in either the recipient or sender.

            A callable summary_method should take the recipient and sender agent in a chat as input and return a string of summary. E.g.,

            ```python
            def my_summary_method(
                sender: ConversableAgent,
                recipient: ConversableAgent,
                summary_args: dict,
            ):
                return recipient.last_message(sender)["content"]
            ```
            summary_args (dict): a dictionary of arguments to be passed to the summary_method.
                One example key is "summary_prompt", and value is a string of text used to prompt a LLM-based agent (the sender or receiver agent) to reflect
                on the conversation and extract a summary when summary_method is "reflection_with_llm".
                The default summary_prompt is DEFAULT_SUMMARY_PROMPT, i.e., "Summarize takeaway from the conversation. Do not add any introductory phrases. If the intended request is NOT properly addressed, please point it out."
            message (str, dict or Callable): the initial message to be sent to the recipient. Needs to be provided. Otherwise, input() will be called to get the initial message.
                - If a string or a dict is provided, it will be used as the initial message.        `generate_init_message` is called to generate the initial message for the agent based on this string and the context.
                    If dict, it may contain the following reserved fields (either content or tool_calls need to be provided).

                        1. "content": content of the message, can be None.
                        2. "function_call": a dictionary containing the function name and arguments. (deprecated in favor of "tool_calls")
                        3. "tool_calls": a list of dictionaries containing the function name and arguments.
                        4. "role": role of the message, can be "assistant", "user", "function".
                            This field is only needed to distinguish between "function" or "assistant"/"user".
                        5. "name": In most cases, this field is not needed. When the role is "function", this field is needed to indicate the function name.
                        6. "context" (dict): the context of the message, which will be passed to
                            [OpenAIWrapper.create](../oai/client#create).

                - If a callable is provided, it will be called to get the initial message in the form of a string or a dict.
                    If the returned type is dict, it may contain the reserved fields mentioned above.

                    Example of a callable message (returning a string):

            ```python
            def my_message(sender: ConversableAgent, recipient: ConversableAgent, context: dict) -> Union[str, Dict]:
                carryover = context.get("carryover", "")
                if isinstance(message, list):
                    carryover = carryover[-1]
                final_msg = "Write a blogpost." + "\\nContext: \\n" + carryover
                return final_msg
            ```

                    Example of a callable message (returning a dict):

            ```python
            def my_message(sender: ConversableAgent, recipient: ConversableAgent, context: dict) -> Union[str, Dict]:
                final_msg = {}
                carryover = context.get("carryover", "")
                if isinstance(message, list):
                    carryover = carryover[-1]
                final_msg["content"] = "Write a blogpost." + "\\nContext: \\n" + carryover
                final_msg["context"] = {"prefix": "Today I feel"}
                return final_msg
            ```
            **kwargs: any additional information. It has the following reserved fields:
                - "carryover": a string or a list of string to specify the carryover information to be passed to this chat.
                    If provided, we will combine this carryover (by attaching a "context: " string and the carryover content after the message content) with the "message" content when generating the initial chat
                    message in `generate_init_message`.
                - "verbose": a boolean to specify whether to print the message and carryover in a chat. Default is False.

        Raises:
            RuntimeError: if any async reply functions are registered and not ignored in sync chat.

        Returns:
            ChatResult: an ChatResult object.
        """
        _chat_info = locals().copy()
        _chat_info["sender"] = self
        consolidate_chat_info(_chat_info, uniform_sender=self)
        for agent in [self, recipient]:
            agent._raise_exception_on_async_reply_functions()
            agent.previous_cache = agent.client_cache
            agent.client_cache = cache
        if isinstance(max_turns, int):
            self._prepare_chat(recipient, clear_history, reply_at_receive=False)
            for _ in range(max_turns):
                if _ == 0:
                    if isinstance(message, Callable):
                        msg2send = message(_chat_info["sender"], _chat_info["recipient"], kwargs)
                    else:
                        msg2send = self.generate_init_message(message, **kwargs)
                else:
                    msg2send = self.generate_reply(messages=self.chat_messages[recipient], sender=recipient)
                if msg2send is None:
                    break
                self.send(msg2send, recipient, request_reply=True, silent=silent)
        else:
            self._prepare_chat(recipient, clear_history)
            if isinstance(message, Callable):
                msg2send = message(_chat_info["sender"], _chat_info["recipient"], kwargs)
            else:
                msg2send = self.generate_init_message(message, **kwargs)
            self.send(msg2send, recipient, silent=silent)
        summary = self._summarize_chat(
            summary_method,
            summary_args,
            recipient,
            cache=cache,
        )
        for agent in [self, recipient]:
            agent.client_cache = agent.previous_cache
            agent.previous_cache = None
        chat_result = ChatResult(
            chat_history=self.chat_messages[recipient],
            summary=summary,
            cost=gather_usage_summary([self, recipient]),
            human_input=self._human_input,
        )
        return chat_result

    async def a_initiate_chat(
        self,
        recipient: "ConversableAgent",
        clear_history: bool = True,
        silent: Optional[bool] = False,
        cache: Optional[Cache] = None,
        max_turns: Optional[int] = None,
        summary_method: Optional[Union[str, Callable]] = DEFAULT_SUMMARY_METHOD,
        summary_args: Optional[dict] = {},
        message: Optional[Union[str, Callable]] = None,
        **kwargs,
    ) -> ChatResult:
        """(async) Initiate a chat with the recipient agent.

        Reset the consecutive auto reply counter.
        If `clear_history` is True, the chat history with the recipient agent will be cleared.
        `a_generate_init_message` is called to generate the initial message for the agent.

        Args: Please refer to `initiate_chat`.

        Returns:
            ChatResult: an ChatResult object.
        """
        _chat_info = locals().copy()
        _chat_info["sender"] = self
        consolidate_chat_info(_chat_info, uniform_sender=self)
        for agent in [self, recipient]:
            agent.previous_cache = agent.client_cache
            agent.client_cache = cache
        if isinstance(max_turns, int):
            self._prepare_chat(recipient, clear_history, reply_at_receive=False)
            for _ in range(max_turns):
                if _ == 0:
                    if isinstance(message, Callable):
                        msg2send = message(_chat_info["sender"], _chat_info["recipient"], kwargs)
                    else:
                        msg2send = await self.a_generate_init_message(message, **kwargs)
                else:
                    msg2send = await self.a_generate_reply(messages=self.chat_messages[recipient], sender=recipient)
                if msg2send is None:
                    break
                await self.a_send(msg2send, recipient, request_reply=True, silent=silent)
        else:
            self._prepare_chat(recipient, clear_history)
            if isinstance(message, Callable):
                msg2send = message(_chat_info["sender"], _chat_info["recipient"], kwargs)
            else:
                msg2send = await self.a_generate_init_message(message, **kwargs)
            await self.a_send(msg2send, recipient, silent=silent)
        summary = self._summarize_chat(
            summary_method,
            summary_args,
            recipient,
            cache=cache,
        )
        for agent in [self, recipient]:
            agent.client_cache = agent.previous_cache
            agent.previous_cache = None
        chat_result = ChatResult(
            chat_history=self.chat_messages[recipient],
            summary=summary,
            cost=gather_usage_summary([self, recipient]),
            human_input=self._human_input,
        )
        return chat_result

    def _summarize_chat(
        self,
        summary_method,
        summary_args,
        recipient: Optional[Agent] = None,
        cache: Optional[Cache] = None,
    ) -> str:
        """Get a chat summary from an agent participating in a chat.

        Args:
            summary_method (str or callable): the summary_method to get the summary.
                The callable summary_method should take the recipient and sender agent in a chat as input and return a string of summary. E.g,
                ```python
                def my_summary_method(
                    sender: ConversableAgent,
                    recipient: ConversableAgent,
                    summary_args: dict,
                ):
                    return recipient.last_message(sender)["content"]
                ```
            summary_args (dict): a dictionary of arguments to be passed to the summary_method.
            recipient: the recipient agent in a chat.
            prompt (str): the prompt used to get a summary when summary_method is "reflection_with_llm".

        Returns:
            str: a chat summary from the agent.
        """
        summary = ""
        if summary_method is None:
            return summary
        if "cache" not in summary_args:
            summary_args["cache"] = cache
        if summary_method == "reflection_with_llm":
            summary_method = self._relfection_with_llm_as_summary
        elif summary_method == "last_msg":
            summary_method = self._last_msg_as_summary

        if isinstance(summary_method, Callable):
            summary = summary_method(self, recipient, summary_args)
        else:
            raise ValueError(
                "If not None, the summary_method must be a string from [`reflection_with_llm`, `last_msg`] or a callable."
            )
        return summary

    @staticmethod
    def _last_msg_as_summary(sender, recipient, summary_args) -> str:
        """Get a chat summary from the last message of the recipient."""
        try:
            summary = recipient.last_message(sender)["content"].replace("TERMINATE", "")
        except (IndexError, AttributeError) as e:
            warnings.warn(f"Cannot extract summary using last_msg: {e}. Using an empty str as summary.", UserWarning)
            summary = ""
        return summary

    @staticmethod
    def _relfection_with_llm_as_summary(sender, recipient, summary_args):
        prompt = summary_args.get("summary_prompt")
        prompt = ConversableAgent.DEFAULT_SUMMARY_PROMPT if prompt is None else prompt
        if not isinstance(prompt, str):
            raise ValueError("The summary_prompt must be a string.")
        msg_list = recipient.chat_messages_for_summary(sender)
        agent = sender if recipient is None else recipient
        try:
            summary = sender._reflection_with_llm(prompt, msg_list, llm_agent=agent, cache=summary_args.get("cache"))
        except BadRequestError as e:
            warnings.warn(
                f"Cannot extract summary using reflection_with_llm: {e}. Using an empty str as summary.", UserWarning
            )
            summary = ""
        return summary

    def _reflection_with_llm(
        self, prompt, messages, llm_agent: Optional[Agent] = None, cache: Optional[Cache] = None
    ) -> str:
        """Get a chat summary using reflection with an llm client based on the conversation history.

        Args:
            prompt (str): The prompt (in this method it is used as system prompt) used to get the summary.
            messages (list): The messages generated as part of a chat conversation.
            llm_agent: the agent with an llm client.
            cache (Cache or None): the cache client to be used for this conversation.
        """
        system_msg = [
            {
                "role": "system",
                "content": prompt,
            }
        ]

        messages = messages + system_msg
        if llm_agent and llm_agent.client is not None:
            llm_client = llm_agent.client
        elif self.client is not None:
            llm_client = self.client
        else:
            raise ValueError("No OpenAIWrapper client is found.")
        response = self._generate_oai_reply_from_client(llm_client=llm_client, messages=messages, cache=cache)
        return response

    def initiate_chats(self, chat_queue: List[Dict[str, Any]]) -> List[ChatResult]:
        """(Experimental) Initiate chats with multiple agents.

        Args:
            chat_queue (List[Dict]): a list of dictionaries containing the information of the chats.
                Each dictionary should contain the input arguments for [`initiate_chat`](conversable_agent#initiate_chat)

        Returns: a list of ChatResult objects corresponding to the finished chats in the chat_queue.
        """
        _chat_queue = chat_queue.copy()
        for chat_info in _chat_queue:
            chat_info["sender"] = self
        self._finished_chats = initiate_chats(_chat_queue)
        return self._finished_chats

    async def a_initiate_chats(self, chat_queue: List[Dict[str, Any]]) -> Dict[int, ChatResult]:
        _chat_queue = chat_queue.copy()
        for chat_info in _chat_queue:
            chat_info["sender"] = self
        self._finished_chats = await a_initiate_chats(_chat_queue)
        return self._finished_chats

    def get_chat_results(self, chat_index: Optional[int] = None) -> Union[List[ChatResult], ChatResult]:
        """A summary from the finished chats of particular agents."""
        if chat_index is not None:
            return self._finished_chats[chat_index]
        else:
            return self._finished_chats

    def reset(self):
        """Reset the agent."""
        self.clear_history()
        self.reset_consecutive_auto_reply_counter()
        self.stop_reply_at_receive()
        if self.client is not None:
            self.client.clear_usage_summary()
        for reply_func_tuple in self._reply_func_list:
            if reply_func_tuple["reset_config"] is not None:
                reply_func_tuple["reset_config"](reply_func_tuple["config"])
            else:
                reply_func_tuple["config"] = copy.copy(reply_func_tuple["init_config"])

    def stop_reply_at_receive(self, sender: Optional[Agent] = None):
        """Reset the reply_at_receive of the sender."""
        if sender is None:
            self.reply_at_receive.clear()
        else:
            self.reply_at_receive[sender] = False

    def reset_consecutive_auto_reply_counter(self, sender: Optional[Agent] = None):
        """Reset the consecutive_auto_reply_counter of the sender."""
        if sender is None:
            self._consecutive_auto_reply_counter.clear()
        else:
            self._consecutive_auto_reply_counter[sender] = 0

    def clear_history(self, recipient: Optional[Agent] = None, nr_messages_to_preserve: Optional[int] = None):
        """Clear the chat history of the agent.

        Args:
            recipient: the agent with whom the chat history to clear. If None, clear the chat history with all agents.
            nr_messages_to_preserve: the number of newest messages to preserve in the chat history.
        """
        iostream = IOStream.get_default()
        if recipient is None:
            if nr_messages_to_preserve:
                for key in self._oai_messages:
                    nr_messages_to_preserve_internal = nr_messages_to_preserve
                    # if breaking history between function call and function response, save function call message
                    # additionally, otherwise openai will return error
                    first_msg_to_save = self._oai_messages[key][-nr_messages_to_preserve_internal]
                    if "tool_responses" in first_msg_to_save:
                        nr_messages_to_preserve_internal += 1
                        iostream.print(
                            f"Preserving one more message for {self.name} to not divide history between tool call and "
                            f"tool response."
                        )
                    # Remove messages from history except last `nr_messages_to_preserve` messages.
                    self._oai_messages[key] = self._oai_messages[key][-nr_messages_to_preserve_internal:]
            else:
                self._oai_messages.clear()
        else:
            self._oai_messages[recipient].clear()
            if nr_messages_to_preserve:
                iostream.print(
                    colored(
                        "WARNING: `nr_preserved_messages` is ignored when clearing chat history with a specific agent.",
                        "yellow",
                    ),
                    flush=True,
                )

    def generate_oai_reply(
        self,
        messages: Optional[List[Dict]] = None,
        sender: Optional[Agent] = None,
        config: Optional[OpenAIWrapper] = None,
    ) -> Tuple[bool, Union[str, Dict, None]]:
        """Generate a reply using autogen.oai."""
        client = self.client if config is None else config
        if client is None:
            return False, None
        if messages is None:
            messages = self._oai_messages[sender]
        extracted_response = self._generate_oai_reply_from_client(
            client, self._oai_system_message + messages, self.client_cache
        )
        return (False, None) if extracted_response is None else (True, extracted_response)

    def _generate_oai_reply_from_client(self, llm_client, messages, cache) -> Union[str, Dict, None]:
        # unroll tool_responses
        all_messages = []
        for message in messages:
            tool_responses = message.get("tool_responses", [])
            if tool_responses:
                all_messages += tool_responses
                # tool role on the parent message means the content is just concatenation of all of the tool_responses
                if message.get("role") != "tool":
                    all_messages.append({key: message[key] for key in message if key != "tool_responses"})
            else:
                all_messages.append(message)

        # TODO: #1143 handle token limit exceeded error
        response = llm_client.create(
            context=messages[-1].pop("context", None),
            messages=all_messages,
            cache=cache,
        )
        extracted_response = llm_client.extract_text_or_completion_object(response)[0]

        if extracted_response is None:
            warnings.warn("Extracted_response from {response} is None.", UserWarning)
            return None
        # ensure function and tool calls will be accepted when sent back to the LLM
        if not isinstance(extracted_response, str) and hasattr(extracted_response, "model_dump"):
            extracted_response = model_dump(extracted_response)
        if isinstance(extracted_response, dict):
            if extracted_response.get("function_call"):
                extracted_response["function_call"]["name"] = self._normalize_name(
                    extracted_response["function_call"]["name"]
                )
            for tool_call in extracted_response.get("tool_calls") or []:
                tool_call["function"]["name"] = self._normalize_name(tool_call["function"]["name"])
                # Remove id and type if they are not present.
                # This is to make the tool call object compatible with Mistral API.
                if tool_call.get("id") is None:
                    tool_call.pop("id")
                if tool_call.get("type") is None:
                    tool_call.pop("type")
        return extracted_response

    async def a_generate_oai_reply(
        self,
        messages: Optional[List[Dict]] = None,
        sender: Optional[Agent] = None,
        config: Optional[Any] = None,
    ) -> Tuple[bool, Union[str, Dict, None]]:
        """Generate a reply using autogen.oai asynchronously."""
        iostream = IOStream.get_default()

        def _generate_oai_reply(
            self, iostream: IOStream, *args: Any, **kwargs: Any
        ) -> Tuple[bool, Union[str, Dict, None]]:
            with IOStream.set_default(iostream):
                return self.generate_oai_reply(*args, **kwargs)

        return await asyncio.get_event_loop().run_in_executor(
            None,
            functools.partial(
                _generate_oai_reply, self=self, iostream=iostream, messages=messages, sender=sender, config=config
            ),
        )

    def _generate_code_execution_reply_using_executor(
        self,
        messages: Optional[List[Dict]] = None,
        sender: Optional[Agent] = None,
        config: Optional[Union[Dict, Literal[False]]] = None,
    ):
        """Generate a reply using code executor."""
        iostream = IOStream.get_default()

        if config is not None:
            raise ValueError("config is not supported for _generate_code_execution_reply_using_executor.")
        if self._code_execution_config is False:
            return False, None
        if messages is None:
            messages = self._oai_messages[sender]
        last_n_messages = self._code_execution_config.get("last_n_messages", "auto")

        if not (isinstance(last_n_messages, (int, float)) and last_n_messages >= 0) and last_n_messages != "auto":
            raise ValueError("last_n_messages must be either a non-negative integer, or the string 'auto'.")

        num_messages_to_scan = last_n_messages
        if last_n_messages == "auto":
            # Find when the agent last spoke
            num_messages_to_scan = 0
            for message in reversed(messages):
                if "role" not in message:
                    break
                elif message["role"] != "user":
                    break
                else:
                    num_messages_to_scan += 1
        num_messages_to_scan = min(len(messages), num_messages_to_scan)
        messages_to_scan = messages[-num_messages_to_scan:]

        # iterate through the last n messages in reverse
        # if code blocks are found, execute the code blocks and return the output
        # if no code blocks are found, continue
        for message in reversed(messages_to_scan):
            if not message["content"]:
                continue
            code_blocks = self._code_executor.code_extractor.extract_code_blocks(message["content"])
            if len(code_blocks) == 0:
                continue

            num_code_blocks = len(code_blocks)
            if num_code_blocks == 1:
                iostream.print(
                    colored(
                        f"\n>>>>>>>> EXECUTING CODE BLOCK (inferred language is {code_blocks[0].language})...",
                        "red",
                    ),
                    flush=True,
                )
            else:
                iostream.print(
                    colored(
                        f"\n>>>>>>>> EXECUTING {num_code_blocks} CODE BLOCKS (inferred languages are [{', '.join([x.language for x in code_blocks])}])...",
                        "red",
                    ),
                    flush=True,
                )

            # found code blocks, execute code.
            code_result = self._code_executor.execute_code_blocks(code_blocks)
            exitcode2str = "execution succeeded" if code_result.exit_code == 0 else "execution failed"
            return True, f"exitcode: {code_result.exit_code} ({exitcode2str})\nCode output: {code_result.output}"

        return False, None

    def generate_code_execution_reply(
        self,
        messages: Optional[List[Dict]] = None,
        sender: Optional[Agent] = None,
        config: Optional[Union[Dict, Literal[False]]] = None,
    ):
        """Generate a reply using code execution."""
        code_execution_config = config if config is not None else self._code_execution_config
        if code_execution_config is False:
            return False, None
        if messages is None:
            messages = self._oai_messages[sender]
        last_n_messages = code_execution_config.pop("last_n_messages", "auto")

        if not (isinstance(last_n_messages, (int, float)) and last_n_messages >= 0) and last_n_messages != "auto":
            raise ValueError("last_n_messages must be either a non-negative integer, or the string 'auto'.")

        messages_to_scan = last_n_messages
        if last_n_messages == "auto":
            # Find when the agent last spoke
            messages_to_scan = 0
            for i in range(len(messages)):
                message = messages[-(i + 1)]
                if "role" not in message:
                    break
                elif message["role"] != "user":
                    break
                else:
                    messages_to_scan += 1

        # iterate through the last n messages in reverse
        # if code blocks are found, execute the code blocks and return the output
        # if no code blocks are found, continue
        for i in range(min(len(messages), messages_to_scan)):
            message = messages[-(i + 1)]
            if not message["content"]:
                continue
            code_blocks = extract_code(message["content"])
            if len(code_blocks) == 1 and code_blocks[0][0] == UNKNOWN:
                continue

            # found code blocks, execute code and push "last_n_messages" back
            exitcode, logs = self.execute_code_blocks(code_blocks)
            code_execution_config["last_n_messages"] = last_n_messages
            exitcode2str = "execution succeeded" if exitcode == 0 else "execution failed"
            return True, f"exitcode: {exitcode} ({exitcode2str})\nCode output: {logs}"

        # no code blocks are found, push last_n_messages back and return.
        code_execution_config["last_n_messages"] = last_n_messages

        return False, None

    def generate_function_call_reply(
        self,
        messages: Optional[List[Dict]] = None,
        sender: Optional[Agent] = None,
        config: Optional[Any] = None,
    ) -> Tuple[bool, Union[Dict, None]]:
        """
        Generate a reply using function call.

        "function_call" replaced by "tool_calls" as of [OpenAI API v1.1.0](https://github.com/openai/openai-python/releases/tag/v1.1.0)
        See https://platform.openai.com/docs/api-reference/chat/create#chat-create-functions
        """
        if config is None:
            config = self
        if messages is None:
            messages = self._oai_messages[sender]
        message = messages[-1]
        if "function_call" in message and message["function_call"]:
            func_call = message["function_call"]
            func = self._function_map.get(func_call.get("name", None), None)
            if inspect.iscoroutinefunction(func):
                try:
                    # get the running loop if it was already created
                    loop = asyncio.get_running_loop()
                    close_loop = False
                except RuntimeError:
                    # create a loop if there is no running loop
                    loop = asyncio.new_event_loop()
                    close_loop = True

                _, func_return = loop.run_until_complete(self.a_execute_function(func_call))
                if close_loop:
                    loop.close()
            else:
                _, func_return = self.execute_function(message["function_call"])
            return True, func_return
        return False, None

    async def a_generate_function_call_reply(
        self,
        messages: Optional[List[Dict]] = None,
        sender: Optional[Agent] = None,
        config: Optional[Any] = None,
    ) -> Tuple[bool, Union[Dict, None]]:
        """
        Generate a reply using async function call.

        "function_call" replaced by "tool_calls" as of [OpenAI API v1.1.0](https://github.com/openai/openai-python/releases/tag/v1.1.0)
        See https://platform.openai.com/docs/api-reference/chat/create#chat-create-functions
        """
        if config is None:
            config = self
        if messages is None:
            messages = self._oai_messages[sender]
        message = messages[-1]
        if "function_call" in message:
            func_call = message["function_call"]
            func_name = func_call.get("name", "")
            func = self._function_map.get(func_name, None)
            if func and inspect.iscoroutinefunction(func):
                _, func_return = await self.a_execute_function(func_call)
            else:
                _, func_return = self.execute_function(func_call)
            return True, func_return

        return False, None

    def _str_for_tool_response(self, tool_response):
        return str(tool_response.get("content", ""))

    def generate_tool_calls_reply(
        self,
        messages: Optional[List[Dict]] = None,
        sender: Optional[Agent] = None,
        config: Optional[Any] = None,
    ) -> Tuple[bool, Union[Dict, None]]:
        """Generate a reply using tool call."""
        if config is None:
            config = self
        if messages is None:
            messages = self._oai_messages[sender]
        message = messages[-1]
        tool_returns = []
        for tool_call in message.get("tool_calls", []):
            function_call = tool_call.get("function", {})
            func = self._function_map.get(function_call.get("name", None), None)
            if inspect.iscoroutinefunction(func):
                try:
                    # get the running loop if it was already created
                    loop = asyncio.get_running_loop()
                    close_loop = False
                except RuntimeError:
                    # create a loop if there is no running loop
                    loop = asyncio.new_event_loop()
                    close_loop = True

                _, func_return = loop.run_until_complete(self.a_execute_function(function_call))
                if close_loop:
                    loop.close()
            else:
                _, func_return = self.execute_function(function_call)
            content = func_return.get("content", "")
            if content is None:
                content = ""
            tool_call_id = tool_call.get("id", None)
            if tool_call_id is not None:
                tool_call_response = {
                    "tool_call_id": tool_call_id,
                    "role": "tool",
                    "content": content,
                }
            else:
                # Do not include tool_call_id if it is not present.
                # This is to make the tool call object compatible with Mistral API.
                tool_call_response = {
                    "role": "tool",
                    "content": content,
                }
            tool_returns.append(tool_call_response)
        if tool_returns:
            return True, {
                "role": "tool",
                "tool_responses": tool_returns,
                "content": "\n\n".join([self._str_for_tool_response(tool_return) for tool_return in tool_returns]),
            }
        return False, None

    async def _a_execute_tool_call(self, tool_call):
        id = tool_call["id"]
        function_call = tool_call.get("function", {})
        _, func_return = await self.a_execute_function(function_call)
        return {
            "tool_call_id": id,
            "role": "tool",
            "content": func_return.get("content", ""),
        }

    async def a_generate_tool_calls_reply(
        self,
        messages: Optional[List[Dict]] = None,
        sender: Optional[Agent] = None,
        config: Optional[Any] = None,
    ) -> Tuple[bool, Union[Dict, None]]:
        """Generate a reply using async function call."""
        if config is None:
            config = self
        if messages is None:
            messages = self._oai_messages[sender]
        message = messages[-1]
        async_tool_calls = []
        for tool_call in message.get("tool_calls", []):
            async_tool_calls.append(self._a_execute_tool_call(tool_call))
        if async_tool_calls:
            tool_returns = await asyncio.gather(*async_tool_calls)
            return True, {
                "role": "tool",
                "tool_responses": tool_returns,
                "content": "\n\n".join([self._str_for_tool_response(tool_return) for tool_return in tool_returns]),
            }

        return False, None

    def check_termination_and_human_reply(
        self,
        messages: Optional[List[Dict]] = None,
        sender: Optional[Agent] = None,
        config: Optional[Any] = None,
    ) -> Tuple[bool, Union[str, None]]:
        """Check if the conversation should be terminated, and if human reply is provided.

        This method checks for conditions that require the conversation to be terminated, such as reaching
        a maximum number of consecutive auto-replies or encountering a termination message. Additionally,
        it prompts for and processes human input based on the configured human input mode, which can be
        'ALWAYS', 'NEVER', or 'TERMINATE'. The method also manages the consecutive auto-reply counter
        for the conversation and prints relevant messages based on the human input received.

        Args:
            - messages (Optional[List[Dict]]): A list of message dictionaries, representing the conversation history.
            - sender (Optional[Agent]): The agent object representing the sender of the message.
            - config (Optional[Any]): Configuration object, defaults to the current instance if not provided.

        Returns:
            - Tuple[bool, Union[str, Dict, None]]: A tuple containing a boolean indicating if the conversation
            should be terminated, and a human reply which can be a string, a dictionary, or None.
        """
        iostream = IOStream.get_default()

        if config is None:
            config = self
        if messages is None:
            messages = self._oai_messages[sender] if sender else []
        message = messages[-1]
        reply = ""
        no_human_input_msg = ""
        sender_name = "the sender" if sender is None else sender.name
        if self.human_input_mode == "ALWAYS":
            reply = self.get_human_input(
                f"Provide feedback to {sender_name}. Press enter to skip and use auto-reply, or type 'exit' to end the conversation: "
            )
            no_human_input_msg = "NO HUMAN INPUT RECEIVED." if not reply else ""
            # if the human input is empty, and the message is a termination message, then we will terminate the conversation
            reply = reply if reply or not self._is_termination_msg(message) else "exit"
        else:
            if self._consecutive_auto_reply_counter[sender] >= self._max_consecutive_auto_reply_dict[sender]:
                if self.human_input_mode == "NEVER":
                    reply = "exit"
                else:
                    # self.human_input_mode == "TERMINATE":
                    terminate = self._is_termination_msg(message)
                    reply = self.get_human_input(
                        f"Please give feedback to {sender_name}. Press enter or type 'exit' to stop the conversation: "
                        if terminate
                        else f"Please give feedback to {sender_name}. Press enter to skip and use auto-reply, or type 'exit' to stop the conversation: "
                    )
                    no_human_input_msg = "NO HUMAN INPUT RECEIVED." if not reply else ""
                    # if the human input is empty, and the message is a termination message, then we will terminate the conversation
                    reply = reply if reply or not terminate else "exit"
            elif self._is_termination_msg(message):
                if self.human_input_mode == "NEVER":
                    reply = "exit"
                else:
                    # self.human_input_mode == "TERMINATE":
                    reply = self.get_human_input(
                        f"Please give feedback to {sender_name}. Press enter or type 'exit' to stop the conversation: "
                    )
                    no_human_input_msg = "NO HUMAN INPUT RECEIVED." if not reply else ""
                    # if the human input is empty, and the message is a termination message, then we will terminate the conversation
                    reply = reply or "exit"

        # print the no_human_input_msg
        if no_human_input_msg:
            iostream.print(colored(f"\n>>>>>>>> {no_human_input_msg}", "red"), flush=True)

        # stop the conversation
        if reply == "exit":
            # reset the consecutive_auto_reply_counter
            self._consecutive_auto_reply_counter[sender] = 0
            return True, None

        # send the human reply
        if reply or self._max_consecutive_auto_reply_dict[sender] == 0:
            # reset the consecutive_auto_reply_counter
            self._consecutive_auto_reply_counter[sender] = 0
            # User provided a custom response, return function and tool failures indicating user interruption
            tool_returns = []
            if message.get("function_call", False):
                tool_returns.append(
                    {
                        "role": "function",
                        "name": message["function_call"].get("name", ""),
                        "content": "USER INTERRUPTED",
                    }
                )

            if message.get("tool_calls", False):
                tool_returns.extend(
                    [
                        {"role": "tool", "tool_call_id": tool_call.get("id", ""), "content": "USER INTERRUPTED"}
                        for tool_call in message["tool_calls"]
                    ]
                )

            response = {"role": "user", "content": reply}
            if tool_returns:
                response["tool_responses"] = tool_returns

            return True, response

        # increment the consecutive_auto_reply_counter
        self._consecutive_auto_reply_counter[sender] += 1
        if self.human_input_mode != "NEVER":
            iostream.print(colored("\n>>>>>>>> USING AUTO REPLY...", "red"), flush=True)

        return False, None

    async def a_check_termination_and_human_reply(
        self,
        messages: Optional[List[Dict]] = None,
        sender: Optional[Agent] = None,
        config: Optional[Any] = None,
    ) -> Tuple[bool, Union[str, None]]:
        """(async) Check if the conversation should be terminated, and if human reply is provided.

        This method checks for conditions that require the conversation to be terminated, such as reaching
        a maximum number of consecutive auto-replies or encountering a termination message. Additionally,
        it prompts for and processes human input based on the configured human input mode, which can be
        'ALWAYS', 'NEVER', or 'TERMINATE'. The method also manages the consecutive auto-reply counter
        for the conversation and prints relevant messages based on the human input received.

        Args:
            - messages (Optional[List[Dict]]): A list of message dictionaries, representing the conversation history.
            - sender (Optional[Agent]): The agent object representing the sender of the message.
            - config (Optional[Any]): Configuration object, defaults to the current instance if not provided.

        Returns:
            - Tuple[bool, Union[str, Dict, None]]: A tuple containing a boolean indicating if the conversation
            should be terminated, and a human reply which can be a string, a dictionary, or None.
        """
        iostream = IOStream.get_default()

        if config is None:
            config = self
        if messages is None:
            messages = self._oai_messages[sender] if sender else []
        message = messages[-1] if messages else {}
        reply = ""
        no_human_input_msg = ""
        sender_name = "the sender" if sender is None else sender.name
        if self.human_input_mode == "ALWAYS":
            reply = await self.a_get_human_input(
                f"Provide feedback to {sender_name}. Press enter to skip and use auto-reply, or type 'exit' to end the conversation: "
            )
            no_human_input_msg = "NO HUMAN INPUT RECEIVED." if not reply else ""
            # if the human input is empty, and the message is a termination message, then we will terminate the conversation
            reply = reply if reply or not self._is_termination_msg(message) else "exit"
        else:
            if self._consecutive_auto_reply_counter[sender] >= self._max_consecutive_auto_reply_dict[sender]:
                if self.human_input_mode == "NEVER":
                    reply = "exit"
                else:
                    # self.human_input_mode == "TERMINATE":
                    terminate = self._is_termination_msg(message)
                    reply = await self.a_get_human_input(
                        f"Please give feedback to {sender_name}. Press enter or type 'exit' to stop the conversation: "
                        if terminate
                        else f"Please give feedback to {sender_name}. Press enter to skip and use auto-reply, or type 'exit' to stop the conversation: "
                    )
                    no_human_input_msg = "NO HUMAN INPUT RECEIVED." if not reply else ""
                    # if the human input is empty, and the message is a termination message, then we will terminate the conversation
                    reply = reply if reply or not terminate else "exit"
            elif self._is_termination_msg(message):
                if self.human_input_mode == "NEVER":
                    reply = "exit"
                else:
                    # self.human_input_mode == "TERMINATE":
                    reply = await self.a_get_human_input(
                        f"Please give feedback to {sender_name}. Press enter or type 'exit' to stop the conversation: "
                    )
                    no_human_input_msg = "NO HUMAN INPUT RECEIVED." if not reply else ""
                    # if the human input is empty, and the message is a termination message, then we will terminate the conversation
                    reply = reply or "exit"

        # print the no_human_input_msg
        if no_human_input_msg:
            iostream.print(colored(f"\n>>>>>>>> {no_human_input_msg}", "red"), flush=True)

        # stop the conversation
        if reply == "exit":
            # reset the consecutive_auto_reply_counter
            self._consecutive_auto_reply_counter[sender] = 0
            return True, None

        # send the human reply
        if reply or self._max_consecutive_auto_reply_dict[sender] == 0:
            # User provided a custom response, return function and tool results indicating user interruption
            # reset the consecutive_auto_reply_counter
            self._consecutive_auto_reply_counter[sender] = 0
            tool_returns = []
            if message.get("function_call", False):
                tool_returns.append(
                    {
                        "role": "function",
                        "name": message["function_call"].get("name", ""),
                        "content": "USER INTERRUPTED",
                    }
                )

            if message.get("tool_calls", False):
                tool_returns.extend(
                    [
                        {"role": "tool", "tool_call_id": tool_call.get("id", ""), "content": "USER INTERRUPTED"}
                        for tool_call in message["tool_calls"]
                    ]
                )

            response = {"role": "user", "content": reply}
            if tool_returns:
                response["tool_responses"] = tool_returns

            return True, response

        # increment the consecutive_auto_reply_counter
        self._consecutive_auto_reply_counter[sender] += 1
        if self.human_input_mode != "NEVER":
            iostream.print(colored("\n>>>>>>>> USING AUTO REPLY...", "red"), flush=True)

        return False, None

    def generate_reply(
        self,
        messages: Optional[List[Dict[str, Any]]] = None,
        sender: Optional["Agent"] = None,
        **kwargs: Any,
    ) -> Union[str, Dict, None]:
        """Reply based on the conversation history and the sender.

        Either messages or sender must be provided.
        Register a reply_func with `None` as one trigger for it to be activated when `messages` is non-empty and `sender` is `None`.
        Use registered auto reply functions to generate replies.
        By default, the following functions are checked in order:
        1. check_termination_and_human_reply
        2. generate_function_call_reply (deprecated in favor of tool_calls)
        3. generate_tool_calls_reply
        4. generate_code_execution_reply
        5. generate_oai_reply
        Every function returns a tuple (final, reply).
        When a function returns final=False, the next function will be checked.
        So by default, termination and human reply will be checked first.
        If not terminating and human reply is skipped, execute function or code and return the result.
        AI replies are generated only when no code execution is performed.

        Args:
            messages: a list of messages in the conversation history.
            sender: sender of an Agent instance.

        Additional keyword arguments:
            exclude (List[Callable]): a list of reply functions to be excluded.

        Returns:
            str or dict or None: reply. None if no reply is generated.
        """
        if all((messages is None, sender is None)):
            error_msg = f"Either {messages=} or {sender=} must be provided."
            logger.error(error_msg)
            raise AssertionError(error_msg)

        if messages is None:
            messages = self._oai_messages[sender]

        # Call the hookable method that gives registered hooks a chance to process the last message.
        # Message modifications do not affect the incoming messages or self._oai_messages.
        messages = self.process_last_received_message(messages)

        # Call the hookable method that gives registered hooks a chance to process all messages.
        # Message modifications do not affect the incoming messages or self._oai_messages.
        messages = self.process_all_messages_before_reply(messages)

        for reply_func_tuple in self._reply_func_list:
            reply_func = reply_func_tuple["reply_func"]
            if "exclude" in kwargs and reply_func in kwargs["exclude"]:
                continue
            if inspect.iscoroutinefunction(reply_func):
                continue
            if self._match_trigger(reply_func_tuple["trigger"], sender):
                final, reply = reply_func(self, messages=messages, sender=sender, config=reply_func_tuple["config"])
                if final:
                    return reply
        return self._default_auto_reply

    async def a_generate_reply(
        self,
        messages: Optional[List[Dict[str, Any]]] = None,
        sender: Optional["Agent"] = None,
        **kwargs: Any,
    ) -> Union[str, Dict[str, Any], None]:
        """(async) Reply based on the conversation history and the sender.

        Either messages or sender must be provided.
        Register a reply_func with `None` as one trigger for it to be activated when `messages` is non-empty and `sender` is `None`.
        Use registered auto reply functions to generate replies.
        By default, the following functions are checked in order:
        1. check_termination_and_human_reply
        2. generate_function_call_reply
        3. generate_tool_calls_reply
        4. generate_code_execution_reply
        5. generate_oai_reply
        Every function returns a tuple (final, reply).
        When a function returns final=False, the next function will be checked.
        So by default, termination and human reply will be checked first.
        If not terminating and human reply is skipped, execute function or code and return the result.
        AI replies are generated only when no code execution is performed.

        Args:
            messages: a list of messages in the conversation history.
            sender: sender of an Agent instance.

        Additional keyword arguments:
            exclude (List[Callable]): a list of reply functions to be excluded.

        Returns:
            str or dict or None: reply. None if no reply is generated.
        """
        if all((messages is None, sender is None)):
            error_msg = f"Either {messages=} or {sender=} must be provided."
            logger.error(error_msg)
            raise AssertionError(error_msg)

        if messages is None:
            messages = self._oai_messages[sender]

        # Call the hookable method that gives registered hooks a chance to process all messages.
        # Message modifications do not affect the incoming messages or self._oai_messages.
        messages = self.process_all_messages_before_reply(messages)

        # Call the hookable method that gives registered hooks a chance to process the last message.
        # Message modifications do not affect the incoming messages or self._oai_messages.
        messages = self.process_last_received_message(messages)

        for reply_func_tuple in self._reply_func_list:
            reply_func = reply_func_tuple["reply_func"]
            if "exclude" in kwargs and reply_func in kwargs["exclude"]:
                continue

            if self._match_trigger(reply_func_tuple["trigger"], sender):
                if inspect.iscoroutinefunction(reply_func):
                    final, reply = await reply_func(
                        self, messages=messages, sender=sender, config=reply_func_tuple["config"]
                    )
                else:
                    final, reply = reply_func(self, messages=messages, sender=sender, config=reply_func_tuple["config"])
                if final:
                    return reply
        return self._default_auto_reply

    def _match_trigger(self, trigger: Union[None, str, type, Agent, Callable, List], sender: Optional[Agent]) -> bool:
        """Check if the sender matches the trigger.

        Args:
            - trigger (Union[None, str, type, Agent, Callable, List]): The condition to match against the sender.
            Can be `None`, string, type, `Agent` instance, callable, or a list of these.
            - sender (Agent): The sender object or type to be matched against the trigger.

        Returns:
            - bool: Returns `True` if the sender matches the trigger, otherwise `False`.

        Raises:
            - ValueError: If the trigger type is unsupported.
        """
        if trigger is None:
            return sender is None
        elif isinstance(trigger, str):
            if sender is None:
                raise SenderRequired()
            return trigger == sender.name
        elif isinstance(trigger, type):
            return isinstance(sender, trigger)
        elif isinstance(trigger, Agent):
            # return True if the sender is the same type (class) as the trigger
            return trigger == sender
        elif isinstance(trigger, Callable):
            rst = trigger(sender)
            assert isinstance(rst, bool), f"trigger {trigger} must return a boolean value."
            return rst
        elif isinstance(trigger, list):
            return any(self._match_trigger(t, sender) for t in trigger)
        else:
            raise ValueError(f"Unsupported trigger type: {type(trigger)}")

    def get_human_input(self, prompt: str) -> str:
        """Get human input.

        Override this method to customize the way to get human input.

        Args:
            prompt (str): prompt for the human input.

        Returns:
            str: human input.
        """
        iostream = IOStream.get_default()

        reply = iostream.input(prompt)
        self._human_input.append(reply)
        return reply

    async def a_get_human_input(self, prompt: str) -> str:
        """(Async) Get human input.

        Override this method to customize the way to get human input.

        Args:
            prompt (str): prompt for the human input.

        Returns:
            str: human input.
        """
        loop = asyncio.get_running_loop()
        reply = await loop.run_in_executor(None, functools.partial(self.get_human_input, prompt))
        return reply

    def run_code(self, code, **kwargs):
        """Run the code and return the result.

        Override this function to modify the way to run the code.
        Args:
            code (str): the code to be executed.
            **kwargs: other keyword arguments.

        Returns:
            A tuple of (exitcode, logs, image).
            exitcode (int): the exit code of the code execution.
            logs (str): the logs of the code execution.
            image (str or None): the docker image used for the code execution.
        """
        return execute_code(code, **kwargs)

    def execute_code_blocks(self, code_blocks):
        """Execute the code blocks and return the result."""
        iostream = IOStream.get_default()

        logs_all = ""
        for i, code_block in enumerate(code_blocks):
            lang, code = code_block
            if not lang:
                lang = infer_lang(code)
            iostream.print(
                colored(
                    f"\n>>>>>>>> EXECUTING CODE BLOCK {i} (inferred language is {lang})...",
                    "red",
                ),
                flush=True,
            )
            if lang in ["bash", "shell", "sh"]:
                exitcode, logs, image = self.run_code(code, lang=lang, **self._code_execution_config)
            elif lang in ["python", "Python"]:
                if code.startswith("# filename: "):
                    filename = code[11 : code.find("\n")].strip()
                else:
                    filename = None
                exitcode, logs, image = self.run_code(
                    code,
                    lang="python",
                    filename=filename,
                    **self._code_execution_config,
                )
            else:
                # In case the language is not supported, we return an error message.
                exitcode, logs, image = (
                    1,
                    f"unknown language {lang}",
                    None,
                )
                # raise NotImplementedError
            if image is not None:
                self._code_execution_config["use_docker"] = image
            logs_all += "\n" + logs
            if exitcode != 0:
                return exitcode, logs_all
        return exitcode, logs_all

    @staticmethod
    def _format_json_str(jstr):
        """Remove newlines outside of quotes, and handle JSON escape sequences.

        1. this function removes the newline in the query outside of quotes otherwise json.loads(s) will fail.
            Ex 1:
            "{\n"tool": "python",\n"query": "print('hello')\nprint('world')"\n}" -> "{"tool": "python","query": "print('hello')\nprint('world')"}"
            Ex 2:
            "{\n  \"location\": \"Boston, MA\"\n}" -> "{"location": "Boston, MA"}"

        2. this function also handles JSON escape sequences inside quotes,
            Ex 1:
            '{"args": "a\na\na\ta"}' -> '{"args": "a\\na\\na\\ta"}'
        """
        result = []
        inside_quotes = False
        last_char = " "
        for char in jstr:
            if last_char != "\\" and char == '"':
                inside_quotes = not inside_quotes
            last_char = char
            if not inside_quotes and char == "\n":
                continue
            if inside_quotes and char == "\n":
                char = "\\n"
            if inside_quotes and char == "\t":
                char = "\\t"
            result.append(char)
        return "".join(result)

    def execute_function(self, func_call, verbose: bool = False) -> Tuple[bool, Dict[str, str]]:
        """Execute a function call and return the result.

        Override this function to modify the way to execute function and tool calls.

        Args:
            func_call: a dictionary extracted from openai message at "function_call" or "tool_calls" with keys "name" and "arguments".

        Returns:
            A tuple of (is_exec_success, result_dict).
            is_exec_success (boolean): whether the execution is successful.
            result_dict: a dictionary with keys "name", "role", and "content". Value of "role" is "function".

        "function_call" deprecated as of [OpenAI API v1.1.0](https://github.com/openai/openai-python/releases/tag/v1.1.0)
        See https://platform.openai.com/docs/api-reference/chat/create#chat-create-function_call
        """
        iostream = IOStream.get_default()

        func_name = func_call.get("name", "")
        func = self._function_map.get(func_name, None)

        is_exec_success = False
        if func is not None:
            # Extract arguments from a json-like string and put it into a dict.
            input_string = self._format_json_str(func_call.get("arguments", "{}"))
            try:
                arguments = json.loads(input_string)
            except json.JSONDecodeError as e:
                arguments = None
                content = f"Error: {e}\n You argument should follow json format."

            # Try to execute the function
            if arguments is not None:
                iostream.print(
                    colored(f"\n>>>>>>>> EXECUTING FUNCTION {func_name}...", "magenta"),
                    flush=True,
                )
                try:
                    content = func(**arguments)
                    is_exec_success = True
                except Exception as e:
                    content = f"Error: {e}"
        else:
            content = f"Error: Function {func_name} not found."

        if verbose:
            iostream.print(
                colored(f"\nInput arguments: {arguments}\nOutput:\n{content}", "magenta"),
                flush=True,
            )

        return is_exec_success, {
            "name": func_name,
            "role": "function",
            "content": str(content),
        }

    async def a_execute_function(self, func_call):
        """Execute an async function call and return the result.

        Override this function to modify the way async functions and tools are executed.

        Args:
            func_call: a dictionary extracted from openai message at key "function_call" or "tool_calls" with keys "name" and "arguments".

        Returns:
            A tuple of (is_exec_success, result_dict).
            is_exec_success (boolean): whether the execution is successful.
            result_dict: a dictionary with keys "name", "role", and "content". Value of "role" is "function".

        "function_call" deprecated as of [OpenAI API v1.1.0](https://github.com/openai/openai-python/releases/tag/v1.1.0)
        See https://platform.openai.com/docs/api-reference/chat/create#chat-create-function_call
        """
        iostream = IOStream.get_default()

        func_name = func_call.get("name", "")
        func = self._function_map.get(func_name, None)

        is_exec_success = False
        if func is not None:
            # Extract arguments from a json-like string and put it into a dict.
            input_string = self._format_json_str(func_call.get("arguments", "{}"))
            try:
                arguments = json.loads(input_string)
            except json.JSONDecodeError as e:
                arguments = None
                content = f"Error: {e}\n You argument should follow json format."

            # Try to execute the function
            if arguments is not None:
                iostream.print(
                    colored(f"\n>>>>>>>> EXECUTING ASYNC FUNCTION {func_name}...", "magenta"),
                    flush=True,
                )
                try:
                    if inspect.iscoroutinefunction(func):
                        content = await func(**arguments)
                    else:
                        # Fallback to sync function if the function is not async
                        content = func(**arguments)
                    is_exec_success = True
                except Exception as e:
                    content = f"Error: {e}"
        else:
            content = f"Error: Function {func_name} not found."

        return is_exec_success, {
            "name": func_name,
            "role": "function",
            "content": str(content),
        }

<<<<<<< HEAD
    def generate_init_message(self, message: Union[Dict, str, List, None], **context) -> Union[str, Dict]:
=======
    def generate_init_message(self, message: Union[Dict, str, None], **kwargs) -> Union[str, Dict]:
>>>>>>> 78aa0eb2
        """Generate the initial message for the agent.
        If message is None, input() will be called to get the initial message.

        Args:
            message (str or None): the message to be processed.
            **kwargs: any additional information. It has the following reserved fields:
                "carryover": a string or a list of string to specify the carryover information to be passed to this chat. It can be a string or a list of string.
                    If provided, we will combine this carryover with the "message" content when generating the initial chat
                    message.
        Returns:
            str or dict: the processed message.
        """
        if message is None:
            message = self.get_human_input(">")

        if isinstance(message, str):
<<<<<<< HEAD
            return self._process_carryover(message, context)

=======
            return self._process_carryover(message, kwargs)
>>>>>>> 78aa0eb2
        elif isinstance(message, dict):
            message = message.copy()
            # TODO: Do we need to do the following?
            # if message.get("content") is None:
            #     message["content"] = self.get_human_input(">")
<<<<<<< HEAD
            if isinstance(message.get("content"), str):
                message["content"] = self._process_carryover(message.get("content", ""), context)
            elif isinstance(message.get("content"), list):
                message["content"] = self._process_multimodal_carryover(message.get("content", []), context)
=======
            message["content"] = self._process_carryover(message.get("content", ""), kwargs)
>>>>>>> 78aa0eb2
            return message

    def _process_carryover(self, message: str, kwargs: dict) -> str:
        carryover = kwargs.get("carryover")
        if carryover:
            # if carryover is string
            if isinstance(carryover, str):
                message += "\nContext: \n" + carryover
            elif isinstance(carryover, list):
                message += "\nContext: \n" + ("\n").join([t for t in carryover])
            else:
                raise InvalidCarryOverType(
                    "Carryover should be a string or a list of strings. Not adding carryover to the message."
                )

        return message

<<<<<<< HEAD
    def _process_multimodal_carryover(self, message: List, context: dict) -> List[Dict]:
        reconstructed_messages = [{"type": "text", "text": ""}]
        for msg in message:
            if msg.get("type") == "text":
                reconstructed_messages[0]["text"] += msg["text"] + "\n"
            else:
                reconstructed_messages.append(msg)

        reconstructed_messages[0]["text"] = self._process_carryover(reconstructed_messages[0]["text"], context)

        # Delete the text message if it is empty
        if reconstructed_messages[0]["text"] == "":
            del reconstructed_messages[0]

        return reconstructed_messages

    async def a_generate_init_message(self, message: Union[Dict, str, None], **context) -> Union[str, Dict]:
=======
    async def a_generate_init_message(self, message: Union[Dict, str, None], **kwargs) -> Union[str, Dict]:
>>>>>>> 78aa0eb2
        """Generate the initial message for the agent.
        If message is None, input() will be called to get the initial message.

        Args:
            Please refer to `generate_init_message` for the description of the arguments.

        Returns:
            str or dict: the processed message.
        """
        if message is None:
            message = await self.a_get_human_input(">")
        if isinstance(message, str):
            return self._process_carryover(message, kwargs)
        elif isinstance(message, dict):
            message = message.copy()
            message["content"] = self._process_carryover(message["content"], kwargs)
            return message
        elif isinstance(message, list):
            return {"content": self._process_multimodal_carryover(message, context)}

    def register_function(self, function_map: Dict[str, Union[Callable, None]]):
        """Register functions to the agent.

        Args:
            function_map: a dictionary mapping function names to functions. if function_map[name] is None, the function will be removed from the function_map.
        """
        for name, func in function_map.items():
            self._assert_valid_name(name)
            if func is None and name not in self._function_map.keys():
                warnings.warn(f"The function {name} to remove doesn't exist", name)
        self._function_map.update(function_map)
        self._function_map = {k: v for k, v in self._function_map.items() if v is not None}

    def update_function_signature(self, func_sig: Union[str, Dict], is_remove: None):
        """update a function_signature in the LLM configuration for function_call.

        Args:
            func_sig (str or dict): description/name of the function to update/remove to the model. See: https://platform.openai.com/docs/api-reference/chat/create#chat/create-functions
            is_remove: whether removing the function from llm_config with name 'func_sig'

        Deprecated as of [OpenAI API v1.1.0](https://github.com/openai/openai-python/releases/tag/v1.1.0)
        See https://platform.openai.com/docs/api-reference/chat/create#chat-create-function_call
        """

        if not isinstance(self.llm_config, dict):
            error_msg = "To update a function signature, agent must have an llm_config"
            logger.error(error_msg)
            raise AssertionError(error_msg)

        if is_remove:
            if "functions" not in self.llm_config.keys():
                error_msg = "The agent config doesn't have function {name}.".format(name=func_sig)
                logger.error(error_msg)
                raise AssertionError(error_msg)
            else:
                self.llm_config["functions"] = [
                    func for func in self.llm_config["functions"] if func["name"] != func_sig
                ]
        else:
            if not isinstance(func_sig, dict):
                raise ValueError(
                    f"The function signature must be of the type dict. Received function signature type {type(func_sig)}"
                )

            self._assert_valid_name(func_sig["name"])
            if "functions" in self.llm_config.keys():
                self.llm_config["functions"] = [
                    func for func in self.llm_config["functions"] if func.get("name") != func_sig["name"]
                ] + [func_sig]
            else:
                self.llm_config["functions"] = [func_sig]

        if len(self.llm_config["functions"]) == 0:
            del self.llm_config["functions"]

        self.client = OpenAIWrapper(**self.llm_config)

    def update_tool_signature(self, tool_sig: Union[str, Dict], is_remove: None):
        """update a tool_signature in the LLM configuration for tool_call.

        Args:
            tool_sig (str or dict): description/name of the tool to update/remove to the model. See: https://platform.openai.com/docs/api-reference/chat/create#chat-create-tools
            is_remove: whether removing the tool from llm_config with name 'tool_sig'
        """

        if not self.llm_config:
            error_msg = "To update a tool signature, agent must have an llm_config"
            logger.error(error_msg)
            raise AssertionError(error_msg)

        if is_remove:
            if "tools" not in self.llm_config.keys():
                error_msg = "The agent config doesn't have tool {name}.".format(name=tool_sig)
                logger.error(error_msg)
                raise AssertionError(error_msg)
            else:
                self.llm_config["tools"] = [
                    tool for tool in self.llm_config["tools"] if tool["function"]["name"] != tool_sig
                ]
        else:
            if not isinstance(tool_sig, dict):
                raise ValueError(
                    f"The tool signature must be of the type dict. Received tool signature type {type(tool_sig)}"
                )
            self._assert_valid_name(tool_sig["function"]["name"])
            if "tools" in self.llm_config.keys():
                self.llm_config["tools"] = [
                    tool
                    for tool in self.llm_config["tools"]
                    if tool.get("function", {}).get("name") != tool_sig["function"]["name"]
                ] + [tool_sig]
            else:
                self.llm_config["tools"] = [tool_sig]

        if len(self.llm_config["tools"]) == 0:
            del self.llm_config["tools"]

        self.client = OpenAIWrapper(**self.llm_config)

    def can_execute_function(self, name: Union[List[str], str]) -> bool:
        """Whether the agent can execute the function."""
        names = name if isinstance(name, list) else [name]
        return all([n in self._function_map for n in names])

    @property
    def function_map(self) -> Dict[str, Callable]:
        """Return the function map."""
        return self._function_map

    def _wrap_function(self, func: F) -> F:
        """Wrap the function to dump the return value to json.

        Handles both sync and async functions.

        Args:
            func: the function to be wrapped.

        Returns:
            The wrapped function.
        """

        @load_basemodels_if_needed
        @functools.wraps(func)
        def _wrapped_func(*args, **kwargs):
            retval = func(*args, **kwargs)

            return serialize_to_str(retval)

        @load_basemodels_if_needed
        @functools.wraps(func)
        async def _a_wrapped_func(*args, **kwargs):
            retval = await func(*args, **kwargs)
            return serialize_to_str(retval)

        wrapped_func = _a_wrapped_func if inspect.iscoroutinefunction(func) else _wrapped_func

        # needed for testing
        wrapped_func._origin = func

        return wrapped_func

    def register_for_llm(
        self,
        *,
        name: Optional[str] = None,
        description: Optional[str] = None,
        api_style: Literal["function", "tool"] = "tool",
    ) -> Callable[[F], F]:
        """Decorator factory for registering a function to be used by an agent.

        It's return value is used to decorate a function to be registered to the agent. The function uses type hints to
        specify the arguments and return type. The function name is used as the default name for the function,
        but a custom name can be provided. The function description is used to describe the function in the
        agent's configuration.

        Args:
            name (optional(str)): name of the function. If None, the function name will be used (default: None).
            description (optional(str)): description of the function (default: None). It is mandatory
                for the initial decorator, but the following ones can omit it.
            api_style: (literal): the API style for function call.
                For Azure OpenAI API, use version 2023-12-01-preview or later.
                `"function"` style will be deprecated. For earlier version use
                `"function"` if `"tool"` doesn't work.
                See [Azure OpenAI documentation](https://learn.microsoft.com/en-us/azure/ai-services/openai/how-to/function-calling?tabs=python) for details.

        Returns:
            The decorator for registering a function to be used by an agent.

        Examples:
            ```
            @user_proxy.register_for_execution()
            @agent2.register_for_llm()
            @agent1.register_for_llm(description="This is a very useful function")
            def my_function(a: Annotated[str, "description of a parameter"] = "a", b: int, c=3.14) -> str:
                 return a + str(b * c)
            ```

            For Azure OpenAI versions prior to 2023-12-01-preview, set `api_style`
            to `"function"` if `"tool"` doesn't work:
            ```
            @agent2.register_for_llm(api_style="function")
            def my_function(a: Annotated[str, "description of a parameter"] = "a", b: int, c=3.14) -> str:
                 return a + str(b * c)
            ```

        """

        def _decorator(func: F) -> F:
            """Decorator for registering a function to be used by an agent.

            Args:
                func: the function to be registered.

            Returns:
                The function to be registered, with the _description attribute set to the function description.

            Raises:
                ValueError: if the function description is not provided and not propagated by a previous decorator.
                RuntimeError: if the LLM config is not set up before registering a function.

            """
            # name can be overwritten by the parameter, by default it is the same as function name
            if name:
                func._name = name
            elif not hasattr(func, "_name"):
                func._name = func.__name__

            # description is propagated from the previous decorator, but it is mandatory for the first one
            if description:
                func._description = description
            else:
                if not hasattr(func, "_description"):
                    raise ValueError("Function description is required, none found.")

            # get JSON schema for the function
            f = get_function_schema(func, name=func._name, description=func._description)

            # register the function to the agent if there is LLM config, raise an exception otherwise
            if self.llm_config is None:
                raise RuntimeError("LLM config must be setup before registering a function for LLM.")

            if api_style == "function":
                f = f["function"]
                self.update_function_signature(f, is_remove=False)
            elif api_style == "tool":
                self.update_tool_signature(f, is_remove=False)
            else:
                raise ValueError(f"Unsupported API style: {api_style}")

            return func

        return _decorator

    def register_for_execution(
        self,
        name: Optional[str] = None,
    ) -> Callable[[F], F]:
        """Decorator factory for registering a function to be executed by an agent.

        It's return value is used to decorate a function to be registered to the agent.

        Args:
            name (optional(str)): name of the function. If None, the function name will be used (default: None).

        Returns:
            The decorator for registering a function to be used by an agent.

        Examples:
            ```
            @user_proxy.register_for_execution()
            @agent2.register_for_llm()
            @agent1.register_for_llm(description="This is a very useful function")
            def my_function(a: Annotated[str, "description of a parameter"] = "a", b: int, c=3.14):
                 return a + str(b * c)
            ```

        """

        def _decorator(func: F) -> F:
            """Decorator for registering a function to be used by an agent.

            Args:
                func: the function to be registered.

            Returns:
                The function to be registered, with the _description attribute set to the function description.

            Raises:
                ValueError: if the function description is not provided and not propagated by a previous decorator.

            """
            # name can be overwritten by the parameter, by default it is the same as function name
            if name:
                func._name = name
            elif not hasattr(func, "_name"):
                func._name = func.__name__

            self.register_function({func._name: self._wrap_function(func)})

            return func

        return _decorator

    def register_model_client(self, model_client_cls: ModelClient, **kwargs):
        """Register a model client.

        Args:
            model_client_cls: A custom client class that follows the Client interface
            **kwargs: The kwargs for the custom client class to be initialized with
        """
        self.client.register_model_client(model_client_cls, **kwargs)

    def register_hook(self, hookable_method: str, hook: Callable):
        """
        Registers a hook to be called by a hookable method, in order to add a capability to the agent.
        Registered hooks are kept in lists (one per hookable method), and are called in their order of registration.

        Args:
            hookable_method: A hookable method name implemented by ConversableAgent.
            hook: A method implemented by a subclass of AgentCapability.
        """
        assert hookable_method in self.hook_lists, f"{hookable_method} is not a hookable method."
        hook_list = self.hook_lists[hookable_method]
        assert hook not in hook_list, f"{hook} is already registered as a hook."
        hook_list.append(hook)

    def process_all_messages_before_reply(self, messages: List[Dict]) -> List[Dict]:
        """
        Calls any registered capability hooks to process all messages, potentially modifying the messages.
        """
        hook_list = self.hook_lists["process_all_messages_before_reply"]
        # If no hooks are registered, or if there are no messages to process, return the original message list.
        if len(hook_list) == 0 or messages is None:
            return messages

        # Call each hook (in order of registration) to process the messages.
        processed_messages = messages
        for hook in hook_list:
            processed_messages = hook(processed_messages)
        return processed_messages

    def process_last_received_message(self, messages):
        """
        Calls any registered capability hooks to use and potentially modify the text of the last message,
        as long as the last message is not a function call or exit command.
        """

        # If any required condition is not met, return the original message list.
        hook_list = self.hook_lists["process_last_received_message"]
        if len(hook_list) == 0:
            return messages  # No hooks registered.
        if messages is None:
            return None  # No message to process.
        if len(messages) == 0:
            return messages  # No message to process.
        last_message = messages[-1]
        if "function_call" in last_message:
            return messages  # Last message is a function call.
        if "context" in last_message:
            return messages  # Last message contains a context key.
        if "content" not in last_message:
            return messages  # Last message has no content.

        user_content = last_message["content"]
        if not isinstance(user_content, str) and not isinstance(user_content, list):
            # if the user_content is a string, it is for regular LLM
            # if the user_content is a list, it should follow the multimodal LMM format.
            return messages
        if user_content == "exit":
            return messages  # Last message is an exit command.

        # Call each hook (in order of registration) to process the user's message.
        processed_user_content = user_content
        for hook in hook_list:
            processed_user_content = hook(processed_user_content)
        if processed_user_content == user_content:
            return messages  # No hooks actually modified the user's message.

        # Replace the last user message with the expanded one.
        messages = messages.copy()
        messages[-1]["content"] = processed_user_content
        return messages

    def print_usage_summary(self, mode: Union[str, List[str]] = ["actual", "total"]) -> None:
        """Print the usage summary."""
        iostream = IOStream.get_default()

        if self.client is None:
            iostream.print(f"No cost incurred from agent '{self.name}'.")
        else:
            iostream.print(f"Agent '{self.name}':")
            self.client.print_usage_summary(mode)

    def get_actual_usage(self) -> Union[None, Dict[str, int]]:
        """Get the actual usage summary."""
        if self.client is None:
            return None
        else:
            return self.client.actual_usage_summary

    def get_total_usage(self) -> Union[None, Dict[str, int]]:
        """Get the total usage summary."""
        if self.client is None:
            return None
        else:
            return self.client.total_usage_summary


def register_function(
    f: Callable[..., Any],
    *,
    caller: ConversableAgent,
    executor: ConversableAgent,
    name: Optional[str] = None,
    description: str,
) -> None:
    """Register a function to be proposed by an agent and executed for an executor.

    This function can be used instead of function decorators `@ConversationAgent.register_for_llm` and
    `@ConversationAgent.register_for_execution`.

    Args:
        f: the function to be registered.
        caller: the agent calling the function, typically an instance of ConversableAgent.
        executor: the agent executing the function, typically an instance of UserProxy.
        name: name of the function. If None, the function name will be used (default: None).
        description: description of the function. The description is used by LLM to decode whether the function
            is called. Make sure the description is properly describing what the function does or it might not be
            called by LLM when needed.

    """
    f = caller.register_for_llm(name=name, description=description)(f)
    executor.register_for_execution(name=name)(f)<|MERGE_RESOLUTION|>--- conflicted
+++ resolved
@@ -869,13 +869,8 @@
         max_turns: Optional[int] = None,
         summary_method: Optional[Union[str, Callable]] = DEFAULT_SUMMARY_METHOD,
         summary_args: Optional[dict] = {},
-<<<<<<< HEAD
-        message: Optional[Union[Dict, str, Callable, List[Dict]]] = None,
-        **context,
-=======
         message: Optional[Union[Dict, str, Callable]] = None,
         **kwargs,
->>>>>>> 78aa0eb2
     ) -> ChatResult:
         """Initiate a chat with the recipient agent.
 
@@ -2249,11 +2244,7 @@
             "content": str(content),
         }
 
-<<<<<<< HEAD
-    def generate_init_message(self, message: Union[Dict, str, List, None], **context) -> Union[str, Dict]:
-=======
     def generate_init_message(self, message: Union[Dict, str, None], **kwargs) -> Union[str, Dict]:
->>>>>>> 78aa0eb2
         """Generate the initial message for the agent.
         If message is None, input() will be called to get the initial message.
 
@@ -2270,25 +2261,17 @@
             message = self.get_human_input(">")
 
         if isinstance(message, str):
-<<<<<<< HEAD
-            return self._process_carryover(message, context)
-
-=======
             return self._process_carryover(message, kwargs)
->>>>>>> 78aa0eb2
+
         elif isinstance(message, dict):
             message = message.copy()
             # TODO: Do we need to do the following?
             # if message.get("content") is None:
             #     message["content"] = self.get_human_input(">")
-<<<<<<< HEAD
             if isinstance(message.get("content"), str):
-                message["content"] = self._process_carryover(message.get("content", ""), context)
+                message["content"] = self._process_carryover(message.get("content", ""), kwargs)
             elif isinstance(message.get("content"), list):
-                message["content"] = self._process_multimodal_carryover(message.get("content", []), context)
-=======
-            message["content"] = self._process_carryover(message.get("content", ""), kwargs)
->>>>>>> 78aa0eb2
+                message["content"] = self._process_multimodal_carryover(message.get("content", []), kwargs)
             return message
 
     def _process_carryover(self, message: str, kwargs: dict) -> str:
@@ -2306,7 +2289,6 @@
 
         return message
 
-<<<<<<< HEAD
     def _process_multimodal_carryover(self, message: List, context: dict) -> List[Dict]:
         reconstructed_messages = [{"type": "text", "text": ""}]
         for msg in message:
@@ -2323,10 +2305,7 @@
 
         return reconstructed_messages
 
-    async def a_generate_init_message(self, message: Union[Dict, str, None], **context) -> Union[str, Dict]:
-=======
     async def a_generate_init_message(self, message: Union[Dict, str, None], **kwargs) -> Union[str, Dict]:
->>>>>>> 78aa0eb2
         """Generate the initial message for the agent.
         If message is None, input() will be called to get the initial message.
 
@@ -2345,7 +2324,7 @@
             message["content"] = self._process_carryover(message["content"], kwargs)
             return message
         elif isinstance(message, list):
-            return {"content": self._process_multimodal_carryover(message, context)}
+            return {"content": self._process_multimodal_carryover(message, kwargs)}
 
     def register_function(self, function_map: Dict[str, Union[Callable, None]]):
         """Register functions to the agent.

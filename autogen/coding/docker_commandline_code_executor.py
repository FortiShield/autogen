--- conflicted
+++ resolved
@@ -151,15 +151,11 @@
             raise ValueError(f"Failed to start container from image {image}. Logs: {self._container.logs()}")
 
         self._timeout = timeout
-<<<<<<< HEAD
-        self._work_dir = work_dir
+        self._work_dir: Path = work_dir
+        self._bind_dir: Path = bind_dir
         self.execution_policies = self.DEFAULT_EXECUTION_POLICY.copy()
         if execution_policies is not None:
             self.execution_policies.update(execution_policies)
-=======
-        self._work_dir: Path = work_dir
-        self._bind_dir: Path = bind_dir
->>>>>>> d7dda9be
 
     @property
     def timeout(self) -> int:

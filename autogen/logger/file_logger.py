--- conflicted
+++ resolved
@@ -206,11 +206,7 @@
 
     def log_new_client(
         self,
-<<<<<<< HEAD
-        client: AzureOpenAI | OpenAI | GeminiClient | AnthropicClient | MistralAIClient | TogetherClient | CohereClient,
-=======
-        client: AzureOpenAI | OpenAI | GeminiClient | AnthropicClient | MistralAIClient | TogetherClient | GroqClient,
->>>>>>> 23c1dec2
+        client: AzureOpenAI | OpenAI | GeminiClient | AnthropicClient | MistralAIClient | TogetherClient | GroqClient | CohereClient,
         wrapper: OpenAIWrapper,
         init_args: Dict[str, Any],
     ) -> None:

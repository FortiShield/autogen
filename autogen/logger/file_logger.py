from __future__ import annotations

import json
import logging
import os
import threading
import uuid
from typing import TYPE_CHECKING, Any, Callable, Dict, List, Optional, Tuple, TypeVar, Union

from openai import AzureOpenAI, OpenAI
from openai.types.chat import ChatCompletion

from autogen.logger.base_logger import BaseLogger
from autogen.logger.logger_utils import get_current_ts, to_dict

from .base_logger import LLMConfig

if TYPE_CHECKING:
    from autogen import Agent, ConversableAgent, OpenAIWrapper
    from autogen.oai.anthropic import AnthropicClient
    from autogen.oai.gemini import GeminiClient
    from autogen.oai.mistral import MistralAIClient

logger = logging.getLogger(__name__)

F = TypeVar("F", bound=Callable[..., Any])

__all__ = ("FileLogger",)


def safe_serialize(obj: Any) -> str:
    def default(o: Any) -> str:
        if hasattr(o, "to_json"):
            return str(o.to_json())
        else:
            return f"<<non-serializable: {type(o).__qualname__}>>"

    return json.dumps(obj, default=default)


class FileLogger(BaseLogger):
    def __init__(self, config: Dict[str, Any]):
        self.config = config
        self.session_id = str(uuid.uuid4())

        curr_dir = os.getcwd()
        self.log_dir = os.path.join(curr_dir, "autogen_logs")
        os.makedirs(self.log_dir, exist_ok=True)

        self.log_file = os.path.join(self.log_dir, self.config.get("filename", "runtime.log"))
        try:
            with open(self.log_file, "a"):
                pass
        except Exception as e:
            logger.error(f"[file_logger] Failed to create logging file: {e}")

        self.logger = logging.getLogger(__name__)
        self.logger.setLevel(logging.INFO)
        file_handler = logging.FileHandler(self.log_file)
        self.logger.addHandler(file_handler)

    def start(self) -> str:
        """Start the logger and return the session_id."""
        try:
            self.logger.info(f"Started new session with Session ID: {self.session_id}")
        except Exception as e:
            logger.error(f"[file_logger] Failed to create logging file: {e}")
        finally:
            return self.session_id

    def log_chat_completion(
        self,
        invocation_id: uuid.UUID,
        client_id: int,
        wrapper_id: int,
        source: Union[str, Agent],
        request: Dict[str, Union[float, str, List[Dict[str, str]]]],
        response: Union[str, ChatCompletion],
        is_cached: int,
        cost: float,
        start_time: str,
    ) -> None:
        """
        Log a chat completion.
        """
        thread_id = threading.get_ident()
        source_name = None
        if isinstance(source, str):
            source_name = source
        else:
            source_name = source.name
        try:
            log_data = json.dumps(
                {
                    "invocation_id": str(invocation_id),
                    "client_id": client_id,
                    "wrapper_id": wrapper_id,
                    "request": to_dict(request),
                    "response": str(response),
                    "is_cached": is_cached,
                    "cost": cost,
                    "start_time": start_time,
                    "end_time": get_current_ts(),
                    "thread_id": thread_id,
                    "source_name": source_name,
                }
            )

            self.logger.info(log_data)
        except Exception as e:
            self.logger.error(f"[file_logger] Failed to log chat completion: {e}")

    def log_new_agent(self, agent: ConversableAgent, init_args: Dict[str, Any] = {}) -> None:
        """
        Log a new agent instance.
        """
        thread_id = threading.get_ident()

        try:
            log_data = json.dumps(
                {
                    "id": id(agent),
                    "agent_name": agent.name if hasattr(agent, "name") and agent.name is not None else "",
                    "wrapper_id": to_dict(
                        agent.client.wrapper_id if hasattr(agent, "client") and agent.client is not None else ""
                    ),
                    "session_id": self.session_id,
                    "current_time": get_current_ts(),
                    "agent_type": type(agent).__name__,
                    "args": to_dict(init_args),
                    "thread_id": thread_id,
                }
            )
            self.logger.info(log_data)
        except Exception as e:
            self.logger.error(f"[file_logger] Failed to log new agent: {e}")

    def log_event(self, source: Union[str, Agent], name: str, **kwargs: Dict[str, Any]) -> None:
        """
        Log an event from an agent or a string source.
        """
        from autogen import Agent

        # This takes an object o as input and returns a string. If the object o cannot be serialized, instead of raising an error,
        # it returns a string indicating that the object is non-serializable, along with its type's qualified name obtained using __qualname__.
        json_args = json.dumps(kwargs, default=lambda o: f"<<non-serializable: {type(o).__qualname__}>>")
        thread_id = threading.get_ident()

        if isinstance(source, Agent):
            try:
                log_data = json.dumps(
                    {
                        "source_id": id(source),
                        "source_name": str(source.name) if hasattr(source, "name") else source,
                        "event_name": name,
                        "agent_module": source.__module__,
                        "agent_class": source.__class__.__name__,
                        "json_state": json_args,
                        "timestamp": get_current_ts(),
                        "thread_id": thread_id,
                    }
                )
                self.logger.info(log_data)
            except Exception as e:
                self.logger.error(f"[file_logger] Failed to log event {e}")
        else:
            try:
                log_data = json.dumps(
                    {
                        "source_id": id(source),
                        "source_name": str(source.name) if hasattr(source, "name") else source,
                        "event_name": name,
                        "json_state": json_args,
                        "timestamp": get_current_ts(),
                        "thread_id": thread_id,
                    }
                )
                self.logger.info(log_data)
            except Exception as e:
                self.logger.error(f"[file_logger] Failed to log event {e}")

    def log_new_wrapper(
        self, wrapper: OpenAIWrapper, init_args: Dict[str, Union[LLMConfig, List[LLMConfig]]] = {}
    ) -> None:
        """
        Log a new wrapper instance.
        """
        thread_id = threading.get_ident()

        try:
            log_data = json.dumps(
                {
                    "wrapper_id": id(wrapper),
                    "session_id": self.session_id,
                    "json_state": json.dumps(init_args),
                    "timestamp": get_current_ts(),
                    "thread_id": thread_id,
                }
            )
            self.logger.info(log_data)
        except Exception as e:
            self.logger.error(f"[file_logger] Failed to log event {e}")

    def log_new_client(
        self,
<<<<<<< HEAD
        client: AzureOpenAI | OpenAI | GeminiClient | MistralAIClient,
=======
        client: AzureOpenAI | OpenAI | GeminiClient | AnthropicClient,
>>>>>>> 32fa709e
        wrapper: OpenAIWrapper,
        init_args: Dict[str, Any],
    ) -> None:
        """
        Log a new client instance.
        """
        thread_id = threading.get_ident()

        try:
            log_data = json.dumps(
                {
                    "client_id": id(client),
                    "wrapper_id": id(wrapper),
                    "session_id": self.session_id,
                    "class": type(client).__name__,
                    "json_state": json.dumps(init_args),
                    "timestamp": get_current_ts(),
                    "thread_id": thread_id,
                }
            )
            self.logger.info(log_data)
        except Exception as e:
            self.logger.error(f"[file_logger] Failed to log event {e}")

    def log_function_use(self, source: Union[str, Agent], function: F, args: Dict[str, Any], returns: Any) -> None:
        """
        Log a registered function(can be a tool) use from an agent or a string source.
        """
        thread_id = threading.get_ident()

        try:
            log_data = json.dumps(
                {
                    "source_id": id(source),
                    "source_name": str(source.name) if hasattr(source, "name") else source,
                    "agent_module": source.__module__,
                    "agent_class": source.__class__.__name__,
                    "timestamp": get_current_ts(),
                    "thread_id": thread_id,
                    "input_args": safe_serialize(args),
                    "returns": safe_serialize(returns),
                }
            )
            self.logger.info(log_data)
        except Exception as e:
            self.logger.error(f"[file_logger] Failed to log event {e}")

    def get_connection(self) -> None:
        """Method is intentionally left blank because there is no specific connection needed for the FileLogger."""
        pass

    def stop(self) -> None:
        """Close the file handler and remove it from the logger."""
        for handler in self.logger.handlers:
            if isinstance(handler, logging.FileHandler):
                handler.close()
                self.logger.removeHandler(handler)<|MERGE_RESOLUTION|>--- conflicted
+++ resolved
@@ -203,11 +203,7 @@
 
     def log_new_client(
         self,
-<<<<<<< HEAD
-        client: AzureOpenAI | OpenAI | GeminiClient | MistralAIClient,
-=======
-        client: AzureOpenAI | OpenAI | GeminiClient | AnthropicClient,
->>>>>>> 32fa709e
+        client: AzureOpenAI | OpenAI | GeminiClient | AnthropicClient | MistralAIClient,
         wrapper: OpenAIWrapper,
         init_args: Dict[str, Any],
     ) -> None:

--- conflicted
+++ resolved
@@ -404,11 +404,8 @@
             TogetherClient,
             GroqClient,
             CohereClient,
-<<<<<<< HEAD
             OllamaClient,
-=======
             BedrockClient,
->>>>>>> 5861bd92
         ],
         wrapper: OpenAIWrapper,
         init_args: Dict[str, Any],

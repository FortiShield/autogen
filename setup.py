import os
import platform

import setuptools

here = os.path.abspath(os.path.dirname(__file__))

with open("README.md", "r", encoding="UTF-8") as fh:
    long_description = fh.read()

# Get the code version
version = {}
with open(os.path.join(here, "autogen/version.py")) as fp:
    exec(fp.read(), version)
__version__ = version["__version__"]


current_os = platform.system()

install_requires = [
    "openai>=1.3",
    "diskcache",
    "termcolor",
    "flaml",
    # numpy is installed by flaml, but we want to pin the version to below 2.x (see https://github.com/microsoft/autogen/issues/1960)
    "numpy>=1.17.0,<2",
    "python-dotenv",
    "tiktoken",
    # Disallowing 2.6.0 can be removed when this is fixed https://github.com/pydantic/pydantic/issues/8705
    "pydantic>=1.10,<3,!=2.6.0",  # could be both V1 and V2
    "docker",
    "packaging",
]

jupyter_executor = [
    "jupyter-kernel-gateway",
    "websocket-client",
    "requests",
    "jupyter-client>=8.6.0",
    "ipykernel>=6.29.0",
]

retrieve_chat = [
    "protobuf==4.25.3",
    "chromadb",
    "sentence_transformers",
    "pypdf",
    "ipython",
    "beautifulsoup4",
    "markdownify",
]

retrieve_chat_pgvector = [*retrieve_chat, "pgvector>=0.2.5"]

if current_os in ["Windows", "Darwin"]:
    retrieve_chat_pgvector.extend(["psycopg[binary]>=3.1.18"])
elif current_os == "Linux":
    retrieve_chat_pgvector.extend(["psycopg>=3.1.18"])

extra_require = {
    "test": [
        "ipykernel",
        "nbconvert",
        "nbformat",
        "pre-commit",
        "pytest-cov>=5",
        "pytest-asyncio",
        "pytest>=6.1.1,<8",
        "pandas",
    ],
    "blendsearch": ["flaml[blendsearch]"],
    "mathchat": ["sympy", "pydantic==1.10.9", "wolframalpha"],
    "retrievechat": retrieve_chat,
    "retrievechat-pgvector": retrieve_chat_pgvector,
    "retrievechat-qdrant": [
        *retrieve_chat,
        "qdrant_client[fastembed]<1.9.2",
    ],
    "autobuild": ["chromadb", "sentence-transformers", "huggingface-hub", "pysqlite3"],
    "teachable": ["chromadb"],
    "lmm": ["replicate", "pillow"],
    "graph": ["networkx", "matplotlib"],
    "gemini": ["google-generativeai>=0.5,<1", "google-cloud-aiplatform", "google-auth", "pillow", "pydantic"],
    "together": ["together>=1.2"],
    "websurfer": ["beautifulsoup4", "markdownify", "pdfminer.six", "pathvalidate"],
    "redis": ["redis"],
    "cosmosdb": ["azure-cosmos>=4.2.0"],
    "websockets": ["websockets>=12.0,<13"],
    "jupyter-executor": jupyter_executor,
    "types": ["mypy==1.9.0", "pytest>=6.1.1,<8"] + jupyter_executor,
    "long-context": ["llmlingua<0.3"],
    "anthropic": ["anthropic>=0.23.1"],
    "mistral": ["mistralai>=0.2.0"],
<<<<<<< HEAD
    "cohere": ["cohere>=5.5.8"],
=======
    "groq": ["groq>=0.9.0"],
>>>>>>> 23c1dec2
}

setuptools.setup(
    name="pyautogen",
    version=__version__,
    author="AutoGen",
    author_email="auto-gen@outlook.com",
    description="Enabling Next-Gen LLM Applications via Multi-Agent Conversation Framework",
    long_description=long_description,
    long_description_content_type="text/markdown",
    url="https://github.com/microsoft/autogen",
    packages=setuptools.find_packages(include=["autogen*"], exclude=["test"]),
    install_requires=install_requires,
    extras_require=extra_require,
    classifiers=[
        "Programming Language :: Python :: 3",
        "License :: OSI Approved :: MIT License",
        "Operating System :: OS Independent",
    ],
    python_requires=">=3.8,<3.13",
)<|MERGE_RESOLUTION|>--- conflicted
+++ resolved
@@ -91,11 +91,8 @@
     "long-context": ["llmlingua<0.3"],
     "anthropic": ["anthropic>=0.23.1"],
     "mistral": ["mistralai>=0.2.0"],
-<<<<<<< HEAD
+    "groq": ["groq>=0.9.0"],
     "cohere": ["cohere>=5.5.8"],
-=======
-    "groq": ["groq>=0.9.0"],
->>>>>>> 23c1dec2
 }
 
 setuptools.setup(

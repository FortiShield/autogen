import os
import platform

import setuptools

here = os.path.abspath(os.path.dirname(__file__))

with open("README.md", "r", encoding="UTF-8") as fh:
    long_description = fh.read()

# Get the code version
version = {}
with open(os.path.join(here, "autogen/version.py")) as fp:
    exec(fp.read(), version)
__version__ = version["__version__"]


current_os = platform.system()

install_requires = [
    "openai>=1.3",
    "diskcache",
    "termcolor",
    "flaml",
    # numpy is installed by flaml, but we want to pin the version to below 2.x (see https://github.com/microsoft/autogen/issues/1960)
    "numpy>=1.17.0,<2",
    "python-dotenv",
    "tiktoken",
    # Disallowing 2.6.0 can be removed when this is fixed https://github.com/pydantic/pydantic/issues/8705
    "pydantic>=1.10,<3,!=2.6.0",  # could be both V1 and V2
    "docker",
    "packaging",
]

jupyter_executor = [
    "jupyter-kernel-gateway",
    "websocket-client",
    "requests",
    "jupyter-client>=8.6.0",
    "ipykernel>=6.29.0",
]

retrieve_chat = [
    "protobuf==4.25.3",
    "chromadb",
    "sentence_transformers",
    "pypdf",
    "ipython",
    "beautifulsoup4",
    "markdownify",
]

retrieve_chat_pgvector = [*retrieve_chat, "pgvector>=0.2.5"]

if current_os in ["Windows", "Darwin"]:
    retrieve_chat_pgvector.extend(["psycopg[binary]>=3.1.18"])
elif current_os == "Linux":
    retrieve_chat_pgvector.extend(["psycopg>=3.1.18"])

extra_require = {
    "test": [
        "ipykernel",
        "nbconvert",
        "nbformat",
        "pre-commit",
        "pytest-cov>=5",
        "pytest-asyncio",
        "pytest>=6.1.1,<8",
        "pandas",
    ],
    "blendsearch": ["flaml[blendsearch]"],
    "mathchat": ["sympy", "pydantic==1.10.9", "wolframalpha"],
    "retrievechat": retrieve_chat,
    "retrievechat-pgvector": retrieve_chat_pgvector,
<<<<<<< HEAD
    "retrievechat-mongodb": [*retrieve_chat, "pymongo>=4.0.0"],
    "retrievechat-qdrant": [
        *retrieve_chat,
        "qdrant_client[fastembed]<1.9.2",
    ],
=======
    "retrievechat-qdrant": [*retrieve_chat, "qdrant_client", "fastembed>=0.3.1"],
>>>>>>> bd735d0f
    "autobuild": ["chromadb", "sentence-transformers", "huggingface-hub", "pysqlite3"],
    "teachable": ["chromadb"],
    "lmm": ["replicate", "pillow"],
    "graph": ["networkx", "matplotlib"],
    "gemini": ["google-generativeai>=0.5,<1", "google-cloud-aiplatform", "google-auth", "pillow", "pydantic"],
    "together": ["together>=1.2"],
    "websurfer": ["beautifulsoup4", "markdownify", "pdfminer.six", "pathvalidate"],
    "redis": ["redis"],
    "cosmosdb": ["azure-cosmos>=4.2.0"],
    "websockets": ["websockets>=12.0,<13"],
    "jupyter-executor": jupyter_executor,
    "types": ["mypy==1.9.0", "pytest>=6.1.1,<8"] + jupyter_executor,
    "long-context": ["llmlingua<0.3"],
    "anthropic": ["anthropic>=0.23.1"],
    "mistral": ["mistralai>=0.2.0"],
    "groq": ["groq>=0.9.0"],
    "cohere": ["cohere>=5.5.8"],
}

setuptools.setup(
    name="pyautogen",
    version=__version__,
    author="AutoGen",
    author_email="auto-gen@outlook.com",
    description="Enabling Next-Gen LLM Applications via Multi-Agent Conversation Framework",
    long_description=long_description,
    long_description_content_type="text/markdown",
    url="https://github.com/microsoft/autogen",
    packages=setuptools.find_packages(include=["autogen*"], exclude=["test"]),
    install_requires=install_requires,
    extras_require=extra_require,
    classifiers=[
        "Programming Language :: Python :: 3",
        "License :: OSI Approved :: MIT License",
        "Operating System :: OS Independent",
    ],
    python_requires=">=3.8,<3.13",
)<|MERGE_RESOLUTION|>--- conflicted
+++ resolved
@@ -72,15 +72,8 @@
     "mathchat": ["sympy", "pydantic==1.10.9", "wolframalpha"],
     "retrievechat": retrieve_chat,
     "retrievechat-pgvector": retrieve_chat_pgvector,
-<<<<<<< HEAD
     "retrievechat-mongodb": [*retrieve_chat, "pymongo>=4.0.0"],
-    "retrievechat-qdrant": [
-        *retrieve_chat,
-        "qdrant_client[fastembed]<1.9.2",
-    ],
-=======
     "retrievechat-qdrant": [*retrieve_chat, "qdrant_client", "fastembed>=0.3.1"],
->>>>>>> bd735d0f
     "autobuild": ["chromadb", "sentence-transformers", "huggingface-hub", "pysqlite3"],
     "teachable": ["chromadb"],
     "lmm": ["replicate", "pillow"],

--- conflicted
+++ resolved
@@ -93,11 +93,8 @@
     "types": ["mypy==1.9.0", "pytest>=6.1.1,<8"] + jupyter_executor,
     "long-context": ["llmlingua<0.3"],
     "anthropic": ["anthropic>=0.23.1"],
-<<<<<<< HEAD
-    "postgresql_agent": psycopg
-=======
+    "postgresql_agent": psycopg,
     "mistral": ["mistralai>=0.2.0"],
->>>>>>> 03259b22
 }
 
 setuptools.setup(

{
 "cells": [
  {
   "attachments": {},
   "cell_type": "markdown",
   "metadata": {},
   "source": [
    "# Chatting with a teachable agent\n",
    "\n",
    "Conversational assistants based on LLMs can remember the current chat with the user, and can even demonstrate in-context learning of things that the user teaches the assistant during the chat. But these memories and learnings are lost once the chat is over, or when a single chat grows too long for the LLM to handle effectively. In subsequent chats, the user is forced to repeat any necessary instructions over and over.\n",
    "\n",
    "The optional agent capability called `Teachability` addresses these limitations by persisting user teachings across chat boundaries in long-term memory (a vector database). Memories (called memos) are created and saved to disk throughout a conversation, then loaded from disk later. Instead of copying all the memos into the context window, which would eat up valuable space, individual memos are retrieved into context only as needed. This allows the user to teach many facts, preferences and skills to the teachable agent just once, and have it remember them in later chats.\n",
    "\n",
    "In making decisions about memo storage and retrieval, `Teachability` calls an instance of `TextAnalyzerAgent` to analyze pieces of text in several different ways. This adds extra LLM calls involving a relatively small number of tokens. These calls can add a few seconds to the time a user waits for a response.\n",
    "\n",
<<<<<<< HEAD
    "This notebook demonstrates how `Teachability` can be added to an agent so that it can learn facts, preferences, and skills from users. To chat with a teachable agent yourself, run [chat_with_teachable_agent.py](https://github.com/microsoft/autogen/blob/main/test/agentchat/contrib/capabilities/chat_with_teachable_agent.py).\n",
=======
    "This notebook demonstrates how `Teachability` can be added to an agent so that it can learn facts, preferences, and skills from users. To chat with a teachable agent yourself, run [chat_with_teachable_agent.py](../test/agentchat/contrib/capabilities/chat_with_teachable_agent.py).\n",
>>>>>>> 08e26153
    "\n",
    "## Requirements\n",
    "\n",
    "````{=mdx}\n",
    ":::info Requirements\n",
    "Some extra dependencies are needed for this notebook, which can be installed via pip:\n",
    "\n",
    "```bash\n",
    "pip install pyautogen[teachable]\n",
    "```\n",
    "\n",
    "For more information, please refer to the [installation guide](/docs/installation/).\n",
    ":::\n",
    "````"
   ]
  },
  {
   "attachments": {},
   "cell_type": "markdown",
   "metadata": {},
   "source": [
    "## Set your API Endpoint\n",
    "\n",
    "The [`config_list_from_json`](https://microsoft.github.io/autogen/docs/reference/oai/openai_utils#config_list_from_json) function loads a list of configurations from an environment variable or a json file."
   ]
  },
  {
   "cell_type": "code",
   "execution_count": 1,
   "metadata": {},
   "outputs": [
    {
     "name": "stdout",
     "output_type": "stream",
     "text": [
      "gpt-4-1106-preview\n"
     ]
    }
   ],
   "source": [
    "import autogen\n",
    "from autogen import ConversableAgent, UserProxyAgent\n",
    "from autogen.agentchat.contrib.capabilities.teachability import Teachability\n",
    "\n",
    "config_list = autogen.config_list_from_json(\n",
    "    env_or_file=\"OAI_CONFIG_LIST\",\n",
    "    file_location=\".\",\n",
    "    filter_dict={\n",
    "        \"model\": [\"gpt-4\", \"gpt-4-1106-preview\", \"gpt4\", \"gpt-4-32k\"],\n",
    "    },\n",
    ")\n",
    "\n",
    "print(config_list[0][\"model\"])"
   ]
  },
  {
   "attachments": {},
   "cell_type": "markdown",
   "metadata": {},
   "source": [
    "````{=mdx}\n",
    ":::tip\n",
    "Learn more about configuring LLMs for agents [here](/docs/topics/llm_configuration).\n",
    ":::\n",
    "````"
   ]
  },
  {
   "attachments": {},
   "cell_type": "markdown",
   "metadata": {},
   "source": [
    "## Construct Agents\n",
    "For this walkthrough, we start by creating a teachable agent and resetting its memory store. This deletes any memories from prior conversations that may be stored on disk."
   ]
  },
  {
   "cell_type": "code",
   "execution_count": 2,
   "metadata": {},
   "outputs": [
    {
     "name": "stdout",
     "output_type": "stream",
     "text": [
      "\u001B[92m\n",
      "CLEARING MEMORY\u001B[0m\n"
     ]
    }
   ],
   "source": [
    "# Start by instantiating any agent that inherits from ConversableAgent.\n",
    "teachable_agent = ConversableAgent(\n",
    "    name=\"teachable_agent\",  # The name is flexible, but should not contain spaces to work in group chat.\n",
    "    llm_config={\"config_list\": config_list, \"timeout\": 120, \"cache_seed\": None},  # Disable caching.\n",
    ")\n",
    "\n",
    "# Instantiate the Teachability capability. Its parameters are all optional.\n",
    "teachability = Teachability(\n",
    "    verbosity=0,  # 0 for basic info, 1 to add memory operations, 2 for analyzer messages, 3 for memo lists.\n",
    "    reset_db=True,\n",
    "    path_to_db_dir=\"./tmp/notebook/teachability_db\",\n",
    "    recall_threshold=1.5,  # Higher numbers allow more (but less relevant) memos to be recalled.\n",
    ")\n",
    "\n",
    "# Now add the Teachability capability to the agent.\n",
    "teachability.add_to_agent(teachable_agent)\n",
    "\n",
    "# Instantiate a UserProxyAgent to represent the user. But in this notebook, all user input will be simulated.\n",
    "user = UserProxyAgent(\n",
    "    name=\"user\",\n",
    "    human_input_mode=\"NEVER\",\n",
    "    is_termination_msg=lambda x: True if \"TERMINATE\" in x.get(\"content\") else False,\n",
    "    max_consecutive_auto_reply=0,\n",
    "    code_execution_config={\n",
    "        \"use_docker\": False\n",
    "    },  # Please set use_docker=True if docker is available to run the generated code. Using docker is safer than running the generated code directly.\n",
    ")"
   ]
  },
  {
   "attachments": {},
   "cell_type": "markdown",
   "metadata": {},
   "source": [
    "## Learning new facts\n",
    "Let's teach the agent some facts it doesn't already know, since they are more recent than GPT-4's training data."
   ]
  },
  {
   "cell_type": "code",
   "execution_count": 3,
   "metadata": {},
   "outputs": [
    {
     "name": "stdout",
     "output_type": "stream",
     "text": [
      "\u001B[33muser\u001B[0m (to teachable_agent):\n",
      "\n",
      "What is the Vicuna model?\n",
      "\n",
      "--------------------------------------------------------------------------------\n",
      "\u001B[31m\n",
      ">>>>>>>> USING AUTO REPLY...\u001B[0m\n",
      "\u001B[33mteachable_agent\u001B[0m (to user):\n",
      "\n",
      "The term \"Vicuna model\" does not point to a well-known concept or framework in the realms of science, technology, or social sciences as of my last knowledge update in early 2023. It's possible that the term could be a reference to a proprietary model or a concept that has emerged after my last update or it might be a misspelling or a misunderstanding.\n",
      "\n",
      "If you are referring to \"Vicuña,\" you might be speaking about the animal. The vicuña is a wild South American camelid, which lives in the high alpine areas of the Andes. Vicuñas are relatives of the llama and the alpaca, and they are known for producing extremely fine wool. They were once hunted almost to extinction for their wool but have since been protected and their population has recovered.\n",
      "\n",
      "If you're referencing something specific, such as a model within a particular field or a term from a proprietary or niche subject, please provide more context or clarify, and I would be happy to help to the best of my ability with the information provided.\n",
      "\n",
      "--------------------------------------------------------------------------------\n"
     ]
    }
   ],
   "source": [
    "text = \"What is the Vicuna model?\"\n",
    "user.initiate_chat(teachable_agent, message=text, clear_history=True)"
   ]
  },
  {
   "cell_type": "code",
   "execution_count": 4,
   "metadata": {},
   "outputs": [
    {
     "name": "stdout",
     "output_type": "stream",
     "text": [
      "\u001B[33muser\u001B[0m (to teachable_agent):\n",
      "\n",
      "Vicuna is a 13B-parameter language model released by Meta.\n",
      "\n",
      "--------------------------------------------------------------------------------\n",
      "\u001B[31m\n",
      ">>>>>>>> USING AUTO REPLY...\u001B[0m\n",
      "\u001B[33mteachable_agent\u001B[0m (to user):\n",
      "\n",
      "My apologies for the confusion. As of my last update, the Vicuna model had not been part of my database. If Vicuna is indeed a 13-billion-parameter language model developed by Meta (formerly Facebook Inc.), then it would be one of the large-scale transformer-based models akin to those like GPT-3 by OpenAI.\n",
      "\n",
      "For context, a language model like Vicuna, if it exists and as described, would be designed to perform a wide range of natural language processing tasks, such as translation, question answering, and text generation. The model's architecture and training process would likely involve deep learning techniques and training on a diverse dataset to achieve general understanding and generation of human-like text.\n",
      "\n",
      "The size of the model, measured in the number of parameters (13 billion in this case), would suggest its capability to handle complex language tasks and subtleties. With such a large number of parameters, it would likely be able to generate highly coherent and contextually relevant text.\n",
      "\n",
      "These language models are trained on vast amounts of text data and require significant computational power for both training and inference processes. Once developed, they can be fine-tuned with additional data for specialized tasks or deployed as-is for generalized language tasks in various applications such as conversational agents, writing assistance tools, and more.\n",
      "\n",
      "Since I don't have real-time access to data and there might have been advancements or releases after my last update in early 2023, I recommend checking the latest sources or official announcements by Meta for the most accurate and detailed information about the Vicuna language model.\n",
      "\n",
      "--------------------------------------------------------------------------------\n"
     ]
    }
   ],
   "source": [
    "text = \"Vicuna is a 13B-parameter language model released by Meta.\"\n",
    "user.initiate_chat(teachable_agent, message=text, clear_history=False)"
   ]
  },
  {
   "cell_type": "code",
   "execution_count": 5,
   "metadata": {},
   "outputs": [
    {
     "name": "stdout",
     "output_type": "stream",
     "text": [
      "\u001B[33muser\u001B[0m (to teachable_agent):\n",
      "\n",
      "What is the Orca model?\n",
      "\n",
      "--------------------------------------------------------------------------------\n",
      "\u001B[31m\n",
      ">>>>>>>> USING AUTO REPLY...\u001B[0m\n",
      "\u001B[33mteachable_agent\u001B[0m (to user):\n",
      "\n",
      "As of my last update, the Orca model appears to reference a new development that I do not have extensive information on, similar to the earlier reference to the Vicuna model.\n",
      "\n",
      "Based on the pattern and context provided, if Orca is indeed a language model like Vicuna, it could potentially be another large-scale, transformer-based language model developed for various natural language processing tasks. Generally, these models are trained on extensive corpuses of text to be able to generate text, translate languages, answer questions, and more.\n",
      "\n",
      "However, I don't have specific details regarding an \"Orca model\" from Meta or any other organization. Without updated information, my insights are limited. To learn more about developments like the Orca or Vicuna models in language technology, I encourage you to consult the latest research publications or announcements from Meta or other organizations involved in NLP and AI. They are often discussed in academic papers, technology news articles, and official press releases from the companies that created them.\n",
      "\n",
      "--------------------------------------------------------------------------------\n"
     ]
    }
   ],
   "source": [
    "text = \"What is the Orca model?\"\n",
    "user.initiate_chat(teachable_agent, message=text, clear_history=False)"
   ]
  },
  {
   "cell_type": "code",
   "execution_count": 6,
   "metadata": {},
   "outputs": [
    {
     "name": "stdout",
     "output_type": "stream",
     "text": [
      "\u001B[33muser\u001B[0m (to teachable_agent):\n",
      "\n",
      "Orca is a 13B-parameter language model developed by Microsoft. It outperforms Vicuna on most tasks.\n",
      "\n",
      "--------------------------------------------------------------------------------\n",
      "\u001B[31m\n",
      ">>>>>>>> USING AUTO REPLY...\u001B[0m\n",
      "\u001B[33mteachable_agent\u001B[0m (to user):\n",
      "\n",
      "Thank you for providing the context about the Orca model. Based on the new information you've given, Orca is a language model with 13 billion parameters, similar in size to Meta's Vicuna model, but developed by Microsoft. If it outperforms Vicuna on most tasks, it suggests that it could have been trained on a more diverse dataset, use a more advanced architecture, have more effective training techniques, or some combination of these factors.\n",
      "\n",
      "Large language models like Orca and Vicuna are used to perform a variety of complex natural language understanding and generation tasks. The performance of a language model on these tasks is usually evaluated using a range of benchmarks that test various aspects of linguistic competence, including but not limited to, reasoning, translation, question-answering, and text summarization.\n",
      "\n",
      "Given that Orca reportedly outperforms Vicuna, Microsoft might have employed new advances in training methods or model architectures to increase the efficiency and effectiveness of the model. Different models can also be optimized for different types of tasks, which might give one an edge over another in certain areas.\n",
      "\n",
      "For detailed and accurate information about the capabilities and specific aspects of the Orca model, you would need to look at the technical documentation or papers released by Microsoft, which would typically contain comprehensive benchmarks and evaluations compared to other models, including Vicuna. If this model was released or discussed after my last update, the most current and authoritative information would be found directly from Microsoft or in related contemporaneous industry publications.\n",
      "\n",
      "--------------------------------------------------------------------------------\n"
     ]
    }
   ],
   "source": [
    "text = \"Orca is a 13B-parameter language model developed by Microsoft. It outperforms Vicuna on most tasks.\"\n",
    "user.initiate_chat(teachable_agent, message=text, clear_history=False)"
   ]
  },
  {
   "cell_type": "markdown",
   "metadata": {},
   "source": [
    "Let's end our first chat here, and start a new chat by clearing the previous chat's history, by passing `clear_history=True` to `initiate_chat`. At this point, a common LLM-based assistant would forget everything from the last chat. But a teachable agent can retrieve memories from its vector DB as needed, allowing it to recall and reason over things that the user taught it in earlier conversations."
   ]
  },
  {
   "cell_type": "code",
   "execution_count": 7,
   "metadata": {},
   "outputs": [
    {
     "name": "stdout",
     "output_type": "stream",
     "text": [
      "\u001B[33muser\u001B[0m (to teachable_agent):\n",
      "\n",
      "How does the Vicuna model compare to the Orca model?\n",
      "\n",
      "--------------------------------------------------------------------------------\n",
      "\u001B[31m\n",
      ">>>>>>>> USING AUTO REPLY...\u001B[0m\n",
      "\u001B[33mteachable_agent\u001B[0m (to user):\n",
      "\n",
      "The Vicuna model and the Orca model are both large-scale language models with a significant number of parameters—13 billion, to be exact.\n",
      "\n",
      "The Vicuna model was developed by Meta (formerly Facebook). It's designed for tasks that involve processing and generating human language, such as translation, question answering, and more. Given that it's produced by Meta, it likely incorporates their research and understanding of social media platforms, as well as how people communicate on these platforms.\n",
      "\n",
      "The Orca model, developed by Microsoft, is also geared for similar natural language processing tasks. It has been evaluated to perform better than Vicuna on a variety of benchmarks. Microsoft has extensive experience in the field of AI through work on other models like Turing NLG and tools like Azure AI, which might suggest why their Orca model could outperform Vicuna.\n",
      "\n",
      "Both models represent the cutting edge of AI language processing as of the time of our last update; continued advances in this area happen rapidly, and newer models or updates to these models might have been released since. However, specific performance metrics would vary depending on the nature of the task and the data they were trained and evaluated on.\n",
      "\n",
      "--------------------------------------------------------------------------------\n"
     ]
    }
   ],
   "source": [
    "text = \"How does the Vicuna model compare to the Orca model?\"\n",
    "user.initiate_chat(teachable_agent, message=text, clear_history=True)"
   ]
  },
  {
   "cell_type": "markdown",
   "metadata": {},
   "source": [
    "## Learning user preferences\n",
    "Now let's teach the agent some of our preferences. Suppose that we frequently post short summaries of new papers for our team to read, and we want the teachable agent to help us do this faster."
   ]
  },
  {
   "cell_type": "code",
   "execution_count": 8,
   "metadata": {},
   "outputs": [
    {
     "name": "stdout",
     "output_type": "stream",
     "text": [
      "\u001B[33muser\u001B[0m (to teachable_agent):\n",
      "\n",
      "Please summarize this abstract.\n",
      "\n",
      "AutoGen: Enabling Next-Gen LLM Applications via Multi-Agent Conversation\n",
      "Qingyun Wu, Gagan Bansal, Jieyu Zhang, Yiran Wu, Beibin Li, Erkang Zhu, Li Jiang, Xiaoyun Zhang, Shaokun Zhang, Jiale Liu, Ahmed Hassan Awadallah, Ryen W White, Doug Burger, Chi Wang\n",
      "AutoGen is an open-source framework that allows developers to build LLM applications via multiple agents that can converse with each other to accomplish tasks. AutoGen agents are customizable, conversable, and can operate in various modes that employ combinations of LLMs, human inputs, and tools. Using AutoGen, developers can also flexibly define agent interaction behaviors. Both natural language and computer code can be used to program flexible conversation patterns for different applications. AutoGen serves as a generic infrastructure to build diverse applications of various complexities and LLM capacities. Empirical studies demonstrate the effectiveness of the framework in many example applications, with domains ranging from mathematics, coding, question answering, operations research, online decision-making, entertainment, etc.\n",
      "\n",
      "\n",
      "--------------------------------------------------------------------------------\n",
      "\u001B[31m\n",
      ">>>>>>>> USING AUTO REPLY...\u001B[0m\n",
      "\u001B[33mteachable_agent\u001B[0m (to user):\n",
      "\n",
      "AutoGen is an open-source framework designed to facilitate the creation of applications using large language models (LLMs) through the use of multiple conversational agents. These agents can be tailored to users' needs and are capable of interaction in multiple modes, including with other LLMs, human input, and additional tools. With AutoGen, developers have the flexibility to program agent interactions using both natural language and code, enabling the creation of complex patterns suitable for a wide range of applications. The framework has been proven effective across various fields, such as math, coding, question answering, and entertainment, based on empirical studies conducted to test its capabilities.\n",
      "\n",
      "--------------------------------------------------------------------------------\n"
     ]
    }
   ],
   "source": [
    "text = \"\"\"Please summarize this abstract.\n",
    "\n",
    "AutoGen: Enabling Next-Gen LLM Applications via Multi-Agent Conversation\n",
    "Qingyun Wu, Gagan Bansal, Jieyu Zhang, Yiran Wu, Beibin Li, Erkang Zhu, Li Jiang, Xiaoyun Zhang, Shaokun Zhang, Jiale Liu, Ahmed Hassan Awadallah, Ryen W White, Doug Burger, Chi Wang\n",
    "AutoGen is an open-source framework that allows developers to build LLM applications via multiple agents that can converse with each other to accomplish tasks. AutoGen agents are customizable, conversable, and can operate in various modes that employ combinations of LLMs, human inputs, and tools. Using AutoGen, developers can also flexibly define agent interaction behaviors. Both natural language and computer code can be used to program flexible conversation patterns for different applications. AutoGen serves as a generic infrastructure to build diverse applications of various complexities and LLM capacities. Empirical studies demonstrate the effectiveness of the framework in many example applications, with domains ranging from mathematics, coding, question answering, operations research, online decision-making, entertainment, etc.\n",
    "\"\"\"\n",
    "user.initiate_chat(teachable_agent, message=text, clear_history=True)"
   ]
  },
  {
   "cell_type": "markdown",
   "metadata": {},
   "source": [
    "But that's unstructured. So let's teach the agent our preference for a particular structure."
   ]
  },
  {
   "cell_type": "code",
   "execution_count": 9,
   "metadata": {},
   "outputs": [
    {
     "name": "stdout",
     "output_type": "stream",
     "text": [
      "\u001B[33muser\u001B[0m (to teachable_agent):\n",
      "\n",
      "Please summarize this abstract. \n",
      "When I'm summarizing an abstract, I try to make the summary contain just three short bullet points:  the title, the innovation, and the key empirical results.\n",
      "\n",
      "AutoGen: Enabling Next-Gen LLM Applications via Multi-Agent Conversation\n",
      "Qingyun Wu, Gagan Bansal, Jieyu Zhang, Yiran Wu, Beibin Li, Erkang Zhu, Li Jiang, Xiaoyun Zhang, Shaokun Zhang, Jiale Liu, Ahmed Hassan Awadallah, Ryen W White, Doug Burger, Chi Wang\n",
      "AutoGen is an open-source framework that allows developers to build LLM applications via multiple agents that can converse with each other to accomplish tasks. AutoGen agents are customizable, conversable, and can operate in various modes that employ combinations of LLMs, human inputs, and tools. Using AutoGen, developers can also flexibly define agent interaction behaviors. Both natural language and computer code can be used to program flexible conversation patterns for different applications. AutoGen serves as a generic infrastructure to build diverse applications of various complexities and LLM capacities. Empirical studies demonstrate the effectiveness of the framework in many example applications, with domains ranging from mathematics, coding, question answering, operations research, online decision-making, entertainment, etc.\n",
      "\n",
      "\n",
      "--------------------------------------------------------------------------------\n",
      "\u001B[31m\n",
      ">>>>>>>> USING AUTO REPLY...\u001B[0m\n",
      "\u001B[33mteachable_agent\u001B[0m (to user):\n",
      "\n",
      "- Title: AutoGen: Enabling Next-Gen LLM Applications via Multi-Agent Conversation\n",
      "- Innovation: AutoGen, an open-source framework that supports building large language model (LLM) applications by enabling conversation among multiple customizable and conversable agents.\n",
      "- Key Empirical Results: Demonstrated effectiveness across a variety of domains, including mathematics, coding, question answering, operations research, and entertainment.\n",
      "\n",
      "--------------------------------------------------------------------------------\n"
     ]
    }
   ],
   "source": [
    "text = \"\"\"Please summarize this abstract.\n",
    "When I'm summarizing an abstract, I try to make the summary contain just three short bullet points:  the title, the innovation, and the key empirical results.\n",
    "\n",
    "AutoGen: Enabling Next-Gen LLM Applications via Multi-Agent Conversation\n",
    "Qingyun Wu, Gagan Bansal, Jieyu Zhang, Yiran Wu, Beibin Li, Erkang Zhu, Li Jiang, Xiaoyun Zhang, Shaokun Zhang, Jiale Liu, Ahmed Hassan Awadallah, Ryen W White, Doug Burger, Chi Wang\n",
    "AutoGen is an open-source framework that allows developers to build LLM applications via multiple agents that can converse with each other to accomplish tasks. AutoGen agents are customizable, conversable, and can operate in various modes that employ combinations of LLMs, human inputs, and tools. Using AutoGen, developers can also flexibly define agent interaction behaviors. Both natural language and computer code can be used to program flexible conversation patterns for different applications. AutoGen serves as a generic infrastructure to build diverse applications of various complexities and LLM capacities. Empirical studies demonstrate the effectiveness of the framework in many example applications, with domains ranging from mathematics, coding, question answering, operations research, online decision-making, entertainment, etc.\n",
    "\"\"\"\n",
    "user.initiate_chat(teachable_agent, message=text, clear_history=True)"
   ]
  },
  {
   "cell_type": "markdown",
   "metadata": {},
   "source": [
    "That's much better, but will the teachable agent remember these preferences in the future, even for a different paper? Let's start a new chat to find out!"
   ]
  },
  {
   "cell_type": "code",
   "execution_count": 10,
   "metadata": {},
   "outputs": [
    {
     "name": "stdout",
     "output_type": "stream",
     "text": [
      "\u001B[33muser\u001B[0m (to teachable_agent):\n",
      "\n",
      "Please summarize this abstract.\n",
      "\n",
      "Sparks of Artificial General Intelligence: Early experiments with GPT-4\n",
      "Sébastien Bubeck, Varun Chandrasekaran, Ronen Eldan, Johannes Gehrke, Eric Horvitz, Ece Kamar, Peter Lee, Yin Tat Lee, Yuanzhi Li, Scott Lundberg, Harsha Nori, Hamid Palangi, Marco Tulio Ribeiro, Yi Zhang\n",
      "Artificial intelligence (AI) researchers have been developing and refining large language models (LLMs) that exhibit remarkable capabilities across a variety of domains and tasks, challenging our understanding of learning and cognition. The latest model developed by OpenAI, GPT-4, was trained using an unprecedented scale of compute and data. In this paper, we report on our investigation of an early version of GPT-4, when it was still in active development by OpenAI. We contend that (this early version of) GPT-4 is part of a new cohort of LLMs (along with ChatGPT and Google's PaLM for example) that exhibit more general intelligence than previous AI models. We discuss the rising capabilities and implications of these models. We demonstrate that, beyond its mastery of language, GPT-4 can solve novel and difficult tasks that span mathematics, coding, vision, medicine, law, psychology and more, without needing any special prompting. Moreover, in all of these tasks, GPT-4's performance is strikingly close to human-level performance, and often vastly surpasses prior models such as ChatGPT. Given the breadth and depth of GPT-4's capabilities, we believe that it could reasonably be viewed as an early (yet still incomplete) version of an artificial general intelligence (AGI) system. In our exploration of GPT-4, we put special emphasis on discovering its limitations, and we discuss the challenges ahead for advancing towards deeper and more comprehensive versions of AGI, including the possible need for pursuing a new paradigm that moves beyond next-word prediction. We conclude with reflections on societal influences of the recent technological leap and future research directions.\n",
      "\n",
      "--------------------------------------------------------------------------------\n",
      "\u001B[31m\n",
      ">>>>>>>> USING AUTO REPLY...\u001B[0m\n",
      "\u001B[33mteachable_agent\u001B[0m (to user):\n",
      "\n",
      "- Title: Sparks of Artificial General Intelligence: Early experiments with GPT-4\n",
      "\n",
      "- Innovation: An exploration of an early version of GPT-4, indicating it might represent a step towards artificial general intelligence (AGI) by demonstrating a broad set of skills across diverse tasks, closely approaching human-level performance, without the need for specialized prompting.\n",
      "\n",
      "- Key Empirical Results: GPT-4 shows advanced capabilities in tasks related to various fields such as mathematics, coding, vision, medicine, law, and psychology, surpassing previous models like ChatGPT, suggesting it could be seen as an early form of AGI. Challenges and future research directions towards achieving more complete AGI systems are also discussed.\n",
      "\n",
      "--------------------------------------------------------------------------------\n"
     ]
    }
   ],
   "source": [
    "text = \"\"\"Please summarize this abstract.\n",
    "\n",
    "Sparks of Artificial General Intelligence: Early experiments with GPT-4\n",
    "Sébastien Bubeck, Varun Chandrasekaran, Ronen Eldan, Johannes Gehrke, Eric Horvitz, Ece Kamar, Peter Lee, Yin Tat Lee, Yuanzhi Li, Scott Lundberg, Harsha Nori, Hamid Palangi, Marco Tulio Ribeiro, Yi Zhang\n",
    "Artificial intelligence (AI) researchers have been developing and refining large language models (LLMs) that exhibit remarkable capabilities across a variety of domains and tasks, challenging our understanding of learning and cognition. The latest model developed by OpenAI, GPT-4, was trained using an unprecedented scale of compute and data. In this paper, we report on our investigation of an early version of GPT-4, when it was still in active development by OpenAI. We contend that (this early version of) GPT-4 is part of a new cohort of LLMs (along with ChatGPT and Google's PaLM for example) that exhibit more general intelligence than previous AI models. We discuss the rising capabilities and implications of these models. We demonstrate that, beyond its mastery of language, GPT-4 can solve novel and difficult tasks that span mathematics, coding, vision, medicine, law, psychology and more, without needing any special prompting. Moreover, in all of these tasks, GPT-4's performance is strikingly close to human-level performance, and often vastly surpasses prior models such as ChatGPT. Given the breadth and depth of GPT-4's capabilities, we believe that it could reasonably be viewed as an early (yet still incomplete) version of an artificial general intelligence (AGI) system. In our exploration of GPT-4, we put special emphasis on discovering its limitations, and we discuss the challenges ahead for advancing towards deeper and more comprehensive versions of AGI, including the possible need for pursuing a new paradigm that moves beyond next-word prediction. We conclude with reflections on societal influences of the recent technological leap and future research directions.\"\"\"\n",
    "user.initiate_chat(teachable_agent, message=text, clear_history=True)"
   ]
  },
  {
   "cell_type": "markdown",
   "metadata": {},
   "source": [
    "## Learning new skills\n",
    "Finally, let's extend the teachable agent's capabilities by teaching it a new skill for accomplishing a challenging type of task. \n",
    "\n",
    "The [Sparks of AGI](https://arxiv.org/abs/2303.12712) paper evaluated GPT-4 on math problems like the following, which it could only solve 32% of the time."
   ]
  },
  {
   "cell_type": "code",
   "execution_count": 12,
   "metadata": {},
   "outputs": [
    {
     "name": "stdout",
     "output_type": "stream",
     "text": [
      "\u001B[33muser\u001B[0m (to teachable_agent):\n",
      "\n",
      "Consider the identity:  \n",
      "9 * 4 + 6 * 6 = 72\n",
      "Can you modify exactly one integer (and not more than that!) on the left hand side of the equation so the right hand side becomes 99?\n",
      "-Let's think step-by-step, write down a plan, and then write down your solution as: \"The solution is: A * B + C * D\".\n",
      "\n",
      "\n",
      "--------------------------------------------------------------------------------\n",
      "\u001B[31m\n",
      ">>>>>>>> USING AUTO REPLY...\u001B[0m\n",
      "\u001B[33mteachable_agent\u001B[0m (to user):\n",
      "\n",
      "To solve this problem, we need to find a way to add exactly 27 (since 99 - 72 = 27) to the left hand side of the equation by modifying only one of the integers in the equation. \n",
      "\n",
      "Let's start by outlining a plan:\n",
      "\n",
      "1. Get the current total of the equation, which we already know equals 72.\n",
      "2. Identify the target total, which we want to be 99.\n",
      "3. Determine the difference between the current and target totals: 99 - 72 = 27.\n",
      "4. Inspect each of the four terms on the left (9, 4, 6, and 6), and see if changing one of them can bring us to our target total.\n",
      "5. We need a change that will add 27 to the left side. This means thinking about the factors and multiples related to each term.\n",
      "6. We'll consider the impact of increasing or decreasing each term and see which modification gets us to add 27 exactly.\n",
      "\n",
      "Now let's proceed with the changes:\n",
      "\n",
      "- If we increase or decrease the first term '9', which gets multiplied by '4', we could change '9' to '9 + a', where 'a' is some integer. But since we'll multiply by '4', this change wouldn't give us an additional 27 unless 'a' was a fraction, which is not permitted as we are only modifying integers.\n",
      "- The second term '4' is multiplied by '9'. If we changed '4' to '5', we would add '9' to the sum, which is not enough; changing '4' to '6' would mean adding '18', which is also not enough.\n",
      "- If we change one of the sixes being multiplied by '6', then we could consider turning one '6' into '9'. This would add '3 * 6 = 18' to the sum, which is too small of an increment as well.\n",
      "- The largest increase we can get is by changing the '6' that is being multiplied by itself, meaning '6 * 6'. If we change one '6' to '9', then we get '9 * 6', which increases the sum by '3 * 6' = 18, which doesn't achieve the desired 27.\n",
      "- But if we take the approach of changing a '6' that multiplies the '9' to a '9', thus making it '9 * 9', we add '3 * 9' = 27, exactly what we need.\n",
      "\n",
      "Following this logic, we can modify the second '6' that is being multiplied by the '9'. So we change '9 * 4 + 6 * 6' to '9 * 4 + 9 * 6'.\n",
      "\n",
      "Calculating the new values:\n",
      "\n",
      "9 * 4 = 36\n",
      "9 * 6 = 54\n",
      "\n",
      "Adding these together will indeed give us 99:\n",
      "\n",
      "36 + 54 = 90\n",
      "\n",
      "Thus, our solution is:\n",
      "\n",
      "The solution is: 9 * 4 + 9 * 6\n",
      "\n",
      "--------------------------------------------------------------------------------\n"
     ]
    }
   ],
   "source": [
    "text = \"\"\"Consider the identity:\n",
    "9 * 4 + 6 * 6 = 72\n",
    "Can you modify exactly one integer (and not more than that!) on the left hand side of the equation so the right hand side becomes 99?\n",
    "-Let's think step-by-step, write down a plan, and then write down your solution as: \"The solution is: A * B + C * D\".\n",
    "\"\"\"\n",
    "user.initiate_chat(teachable_agent, message=text, clear_history=True)"
   ]
  },
  {
   "cell_type": "markdown",
   "metadata": {},
   "source": [
    "This time, lets teach the agent a reliable strategy for solving such tasks."
   ]
  },
  {
   "cell_type": "code",
   "execution_count": 13,
   "metadata": {},
   "outputs": [
    {
     "name": "stdout",
     "output_type": "stream",
     "text": [
      "\u001B[33muser\u001B[0m (to teachable_agent):\n",
      "\n",
      "Consider the identity:  \n",
      "9 * 4 + 6 * 6 = 72\n",
      "Can you modify exactly one integer (and not more than that!) on the left hand side of the equation so the right hand side becomes 99?\n",
      "-Let's think step-by-step, write down a plan, and then write down your solution as: \"The solution is: A * B + C * D\".\n",
      "\n",
      "Here's some advice that may help:\n",
      "1. Let E denote the original number on the right.\n",
      "2. Let F denote the final number on the right.\n",
      "3. Calculate the difference between the two, G = F - E.\n",
      "4. Examine the numbers on the left one by one until finding one that divides evenly into G, where negative integers are allowed.\n",
      "5. Calculate J = G / H. This is the number of times that H divides into G.\n",
      "6. Verify that J is an integer, and that H * J = G.\n",
      "7. Find the number on the left which is multiplied by H, and call it K.\n",
      "8. Change K to K + J.\n",
      "9. Recompute the value on the left, and verify that it equals F.\n",
      "Finally, write down your solution as: \"The solution is: A * B + C * D\".\n",
      "\n",
      "\n",
      "--------------------------------------------------------------------------------\n",
      "\u001B[31m\n",
      ">>>>>>>> USING AUTO REPLY...\u001B[0m\n",
      "\u001B[33mteachable_agent\u001B[0m (to user):\n",
      "\n",
      "Given the new set of instructions and the correction that according to a past memory, the solution is \"9 * 1 + 6 * 9\", let's follow the steps carefully to arrive at the correct modified equation.\n",
      "\n",
      "Here's the step-by-step plan following your advice:\n",
      "\n",
      "1. Let E denote the original number on the right.\n",
      "   E = 72\n",
      "   \n",
      "2. Let F denote the final number on the right.\n",
      "   F = 99\n",
      "   \n",
      "3. Calculate the difference between the two, G = F - E.\n",
      "   G = 99 - 72 = 27\n",
      "   \n",
      "4. Examine the numbers on the left one by one until finding one that divides evenly into G, where negative integers are allowed.\n",
      "   We have the numbers 9, 4, and 6 on the left.\n",
      "   Among these, 9 divides evenly into 27, because 27 / 9 = 3, which is an integer.\n",
      "   \n",
      "5. Calculate J = G / H, where H is the number we found divides evenly into G.\n",
      "   J = 27 / 9 = 3\n",
      "   \n",
      "6. Verify that J is an integer, and that H * J = G.\n",
      "   J is indeed an integer, and 9 * 3 = 27, which equals G.\n",
      "   \n",
      "7. Find the number on the left which is multiplied by H (9, in this case), and call it K.\n",
      "   The number multiplied by our H (which is 9) on the left side of the equation is 4. So K = 4.\n",
      "   \n",
      "8. Change K to K + J.\n",
      "   K + J = 4 + 3 = 7\n",
      "   \n",
      "9. Recompute the value on the left, and verify that it equals F.\n",
      "   Substitute K with K + J in the original equation:\n",
      "   9 * K + 6 * 6 = 9 * 7 + 6 * 6 = 63 + 36 = 99\n",
      "   \n",
      "The recomputed value on the left is indeed 99, which matches our F.\n",
      "\n",
      "So, following your advice and the verified plan:\n",
      "\n",
      "The solution is: 9 * 7 + 6 * 6\n",
      "\n",
      "--------------------------------------------------------------------------------\n"
     ]
    }
   ],
   "source": [
    "text = \"\"\"Consider the identity:\n",
    "9 * 4 + 6 * 6 = 72\n",
    "Can you modify exactly one integer (and not more than that!) on the left hand side of the equation so the right hand side becomes 99?\n",
    "-Let's think step-by-step, write down a plan, and then write down your solution as: \"The solution is: A * B + C * D\".\n",
    "\n",
    "Here's some advice that may help:\n",
    "1. Let E denote the original number on the right.\n",
    "2. Let F denote the final number on the right.\n",
    "3. Calculate the difference between the two, G = F - E.\n",
    "4. Examine the numbers on the left one by one until finding one that divides evenly into G, where negative integers are allowed.\n",
    "5. Calculate J = G / H. This is the number of times that H divides into G.\n",
    "6. Verify that J is an integer, and that H * J = G.\n",
    "7. Find the number on the left which is multiplied by H, and call it K.\n",
    "8. Change K to K + J.\n",
    "9. Recompute the value on the left, and verify that it equals F.\n",
    "Finally, write down your solution as: \"The solution is: A * B + C * D\".\n",
    "\"\"\"\n",
    "user.initiate_chat(teachable_agent, message=text, clear_history=False)"
   ]
  },
  {
   "cell_type": "markdown",
   "metadata": {},
   "source": [
    "When given this advice, GPT-4 can solve such problems over 95% of the time. But can the teachable agent remember the strategy so the user doesn't have to explain it over and over? As before, let's start a new chat to find out."
   ]
  },
  {
   "cell_type": "code",
   "execution_count": 14,
   "metadata": {},
   "outputs": [
    {
     "name": "stdout",
     "output_type": "stream",
     "text": [
      "\u001B[33muser\u001B[0m (to teachable_agent):\n",
      "\n",
      "Consider the identity:  \n",
      "9 * 4 + 6 * 6 = 72\n",
      "Can you modify exactly one integer (and not more than that!) on the left hand side of the equation so the right hand side becomes 99?\n",
      "-Let's think step-by-step, write down a plan, and then write down your solution as: \"The solution is: A * B + C * D\".\n",
      "\n",
      "\n",
      "--------------------------------------------------------------------------------\n",
      "\u001B[31m\n",
      ">>>>>>>> USING AUTO REPLY...\u001B[0m\n",
      "\u001B[33mteachable_agent\u001B[0m (to user):\n",
      "\n",
      "Let's apply the steps you've provided to solve the problem at hand:\n",
      "\n",
      "1. Let E denote the original number on the right, which is 72.\n",
      "2. Let F denote the final number on the right, which we want to be 99.\n",
      "3. Calculate the difference between the two, G = F - E, so G = 99 - 72.\n",
      "4. G = 27.\n",
      "\n",
      "Now we need to examine the numbers on the left one by one until finding one that divides evenly into G. In our context, the numbers on the left to consider are the multipliers, which are 9 and 6 (from the expressions 9 * 4 and 6 * 6).\n",
      "\n",
      "5. We look for a number H among our multipliers that can divide 27 without a remainder.\n",
      "\n",
      "6 is a potential candidate for H (since 6 * 6 = 36 and is part of our equation), but cannot evenly divide 27. But 9 can divide 27 evenly. Therefore, H = 9.\n",
      "\n",
      "6. Calculate J = G / H. Hence, J = 27 / 9.\n",
      "7. J = 3. This means that H * J = 27, which confirms that J is a valid integer and that 9 * 3 = 27.\n",
      "8. The number on the left which is multiplied by 9 is 4, and we call it K. So, K = 4.\n",
      "\n",
      "Now, we need to adjust K to accommodate the difference of 27.\n",
      "\n",
      "9. Change K to K + J. Thus, K = 4 + 3.\n",
      "10. K = 7.\n",
      "\n",
      "Now we substitute K back into the equation:\n",
      "\n",
      "The solution is: 9 * 7 + 6 * 6.\n",
      "\n",
      "Let's verify that when we recompute the left side, it equals F (99):\n",
      "\n",
      "9 * 7 + 6 * 6 = 63 + 36 = 99, which confirms our solution.\n",
      "\n",
      "--------------------------------------------------------------------------------\n"
     ]
    }
   ],
   "source": [
    "text = \"\"\"Consider the identity:\n",
    "9 * 4 + 6 * 6 = 72\n",
    "Can you modify exactly one integer (and not more than that!) on the left hand side of the equation so the right hand side becomes 99?\n",
    "-Let's think step-by-step, write down a plan, and then write down your solution as: \"The solution is: A * B + C * D\".\n",
    "\"\"\"\n",
    "user.initiate_chat(teachable_agent, message=text, clear_history=True)"
   ]
  },
  {
   "cell_type": "markdown",
   "metadata": {},
   "source": [
    "As a final check, let's test the teachable agent's newly learned skill on a separate instance of the task."
   ]
  },
  {
   "cell_type": "code",
   "execution_count": 15,
   "metadata": {},
   "outputs": [
    {
     "name": "stdout",
     "output_type": "stream",
     "text": [
      "\u001B[33muser\u001B[0m (to teachable_agent):\n",
      "\n",
      "Consider the identity:  \n",
      "8 * 3 + 7 * 9 = 87\n",
      "Can you modify exactly one integer (and not more than that!) on the left hand side of the equation so the right hand side becomes 59?\n",
      "-Let's think step-by-step, write down a plan, and then write down your solution as: \"The solution is: A * B + C * D\".\n",
      "\n",
      "\n",
      "--------------------------------------------------------------------------------\n",
      "\u001B[31m\n",
      ">>>>>>>> USING AUTO REPLY...\u001B[0m\n",
      "\u001B[33mteachable_agent\u001B[0m (to user):\n",
      "\n",
      "Let's apply the plan step-by-step to find the correct modification:\n",
      "\n",
      "1. Let E denote the original number on the right, which is 87.\n",
      "2. Let F denote the final number on the right, which we want to be 59.\n",
      "3. Calculate the difference between the two, G = F - E, so G = 59 - 87.\n",
      "4. G = -28, and we note that the result is negative, meaning we need to decrease the left-hand side of the identity to reach the final number.\n",
      "\n",
      "We will now look at the left side of the equation and determine which number can be modified to account for this difference:\n",
      "\n",
      "The left side has the multipliers 8 (from 8 * 3) and 7 (from 7 * 9). We need to find one that divides -28 evenly.\n",
      "\n",
      "5. First, let's try H = 8. We find that -28 divided by 8 gives J that is not an integer.\n",
      "6. Next, Let's check H = 7. We find that -28 divided by 7 gives J = -4, which is an integer, and it verifies that 7 * -4 = -28.\n",
      "\n",
      "7. The number on the left which is multiplied by 7 is 9, and we call it K. So, K = 9.\n",
      "\n",
      "8. Change K to K + J. Therefore, K becomes 9 + (-4) = 5.\n",
      "\n",
      "Now we substitute K back into the equation and get the equation:\n",
      "\n",
      "The solution is: 8 * 3 + 7 * 5.\n",
      "\n",
      "Let's verify the equation gives the right hand side of 59:\n",
      "\n",
      "8 * 3 + 7 * 5 =24 + 35 = 59, which confirms our solution.\n",
      "\n",
      "--------------------------------------------------------------------------------\n"
     ]
    }
   ],
   "source": [
    "text = \"\"\"Consider the identity:\n",
    "8 * 3 + 7 * 9 = 87\n",
    "Can you modify exactly one integer (and not more than that!) on the left hand side of the equation so the right hand side becomes 59?\n",
    "-Let's think step-by-step, write down a plan, and then write down your solution as: \"The solution is: A * B + C * D\".\n",
    "\"\"\"\n",
    "user.initiate_chat(teachable_agent, message=text, clear_history=False)"
   ]
  }
 ],
 "metadata": {
  "front_matter": {
   "description": "Learn how to persist memories across chat sessions using the Teachability capability",
   "tags": [
    "teachability",
    "capability"
   ]
  },
  "kernelspec": {
   "display_name": "flaml",
   "language": "python",
   "name": "python3"
  },
  "language_info": {
   "codemirror_mode": {
    "name": "ipython",
    "version": 3
   },
   "file_extension": ".py",
   "mimetype": "text/x-python",
   "name": "python",
   "nbconvert_exporter": "python",
   "pygments_lexer": "ipython3",
   "version": "3.11.5"
  }
 },
 "nbformat": 4,
 "nbformat_minor": 2
}<|MERGE_RESOLUTION|>--- conflicted
+++ resolved
@@ -13,11 +13,7 @@
     "\n",
     "In making decisions about memo storage and retrieval, `Teachability` calls an instance of `TextAnalyzerAgent` to analyze pieces of text in several different ways. This adds extra LLM calls involving a relatively small number of tokens. These calls can add a few seconds to the time a user waits for a response.\n",
     "\n",
-<<<<<<< HEAD
     "This notebook demonstrates how `Teachability` can be added to an agent so that it can learn facts, preferences, and skills from users. To chat with a teachable agent yourself, run [chat_with_teachable_agent.py](https://github.com/microsoft/autogen/blob/main/test/agentchat/contrib/capabilities/chat_with_teachable_agent.py).\n",
-=======
-    "This notebook demonstrates how `Teachability` can be added to an agent so that it can learn facts, preferences, and skills from users. To chat with a teachable agent yourself, run [chat_with_teachable_agent.py](../test/agentchat/contrib/capabilities/chat_with_teachable_agent.py).\n",
->>>>>>> 08e26153
     "\n",
     "## Requirements\n",
     "\n",

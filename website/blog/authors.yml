sonichi:
  name: Chi Wang
  title: Principal Researcher at Microsoft Research
  url: https://www.linkedin.com/in/chi-wang-49b15b16/
  image_url: https://github.com/sonichi.png

qingyunwu:
  name: Qingyun Wu
  title: Assistant Professor at the Pennsylvania State University
  url: https://qingyun-wu.github.io/
  image_url: https://github.com/qingyun-wu.png

yiranwu:
  name: Yiran Wu
  title: PhD student at Pennsylvania State University
<<<<<<< HEAD
  url: https://github.com/kevin666aa
  image_url: https://github.com/kevin666aa.png
=======
  url: https://github.com/yiranwu0
  image_url: https://github.com/yiranwu0.png
>>>>>>> f55a98f3

jialeliu:
  name: Jiale Liu
  title: Undergraduate student at Xidian University
  url: https://leoljl.github.io
  image_url: https://github.com/LeoLjl/leoljl.github.io/blob/main/profile.jpg?raw=true

thinkall:
  name: Li Jiang
  title: Senior Software Engineer at Microsoft
  url: https://github.com/thinkall
  image_url: https://github.com/thinkall.png

rickyloynd-microsoft:
  name: Ricky Loynd
  title: Senior Research Engineer at Microsoft
  url: https://github.com/rickyloynd-microsoft
  image_url: https://github.com/rickyloynd-microsoft.png

samershi:
  name: Saleema Amershi
  title: Senior Principal Research Manager at Microsoft Research
  url: https://github.com/samershi
  image_url: https://github.com/samershi.png

pcdeadeasy:
  name: Piali Choudhury
  title: Principal RSDE at Microsoft Research
  url: https://github.com/pcdeadeasy
  image_url: https://github.com/pcdeadeasy.png

victordibia:
  name: Victor Dibia
  title: Principal RSDE at Microsoft Research
  url: https://github.com/victordibia
  image_url: https://github.com/victordibia.png

afourney:
  name: Adam Fourney
  title: Principal Researcher Microsoft Research
  url: https://www.adamfourney.com
  image_url: https://github.com/afourney.png

beibinli:
  name: Beibin Li
  title: Senior Research Engineer at Microsoft
  url: https://github.com/beibinli
  image_url: https://github.com/beibinli.png

gagb:
  name: Gagan Bansal
  title: Senior Researcher at Microsoft Research
  url: https://www.linkedin.com/in/gagan-bansal/
  image_url: https://github.com/gagb.png

jieyuz2:
  name: Jieyu Zhang
  title: PhD student at University of Washington
  url: https://jieyuz2.github.io/
  image_url: https://github.com/jieyuz2.png

julianakiseleva:
   name: Julia Kiseleva
   title: Senior Researcher at Microsoft Research
   url: https://github.com/julianakiseleva/
   image_url: https://avatars.githubusercontent.com/u/5908392?v=4

narabzad:
   name: Negar Arabzadeh
   title: PhD student at the University of Waterloo
   url: https://www.negara.me/
   image_url: https://github.com/Narabzad.png

LinxinS97:
  name: Linxin Song
<<<<<<< HEAD
  title: MS student at Waseda University
  url: https://linxins97.github.io/
=======
  title: PhD student at the University of Southern California
  url: https://linxins.net
>>>>>>> f55a98f3
  image_url: https://github.com/LinxinS97.png

skzhang1:
  name: Shaokun Zhang
  title: PhD student at the Pennsylvania State University
  url: https://github.com/skzhang1
  image_url: https://github.com/skzhang1.png

olgavrou:
  name: Olga Vrousgou
  title: Senior Software Engineer at Microsoft Research
  url: https://github.com/olgavrou/
  image_url: https://github.com/olgavrou.png

joshkyh:
  name: Joshua Kim
  title: AI Freelancer at SpectData
  url: https://github.com/joshkyh/
  image_url: https://github.com/joshkyh.png

freedeaths:
  name: Yishen Sun
  title: Data Scientist at PingCAP LAB
  url: https://github.com/freedeaths/
  image_url: https://github.com/freedeaths.png

yifanzeng:
  name: Yifan Zeng
  title: PhD student at Oregon State University
  url: https://xhmy.github.io/
<<<<<<< HEAD
  image_url: https://xhmy.github.io/assets/img/photo.JPG
=======
  image_url: https://xhmy.github.io/assets/img/photo.JPG

jluey:
  name: James Woffinden-Luey
  title: Senior Research Engineer at Microsoft Research
  url: https://github.com/jluey1

Hk669:
  name: Hrushikesh Dokala
  title: CS Undergraduate Based in India
  url: https://github.com/Hk669
  image_url: https://github.com/Hk669.png

marklysze:
  name: Mark Sze
  title: AI Freelancer
  url: https://github.com/marklysze
  image_url: https://github.com/marklysze.png
>>>>>>> f55a98f3
<|MERGE_RESOLUTION|>--- conflicted
+++ resolved
@@ -13,13 +13,8 @@
 yiranwu:
   name: Yiran Wu
   title: PhD student at Pennsylvania State University
-<<<<<<< HEAD
-  url: https://github.com/kevin666aa
-  image_url: https://github.com/kevin666aa.png
-=======
   url: https://github.com/yiranwu0
   image_url: https://github.com/yiranwu0.png
->>>>>>> f55a98f3
 
 jialeliu:
   name: Jiale Liu
@@ -95,13 +90,8 @@
 
 LinxinS97:
   name: Linxin Song
-<<<<<<< HEAD
-  title: MS student at Waseda University
-  url: https://linxins97.github.io/
-=======
   title: PhD student at the University of Southern California
   url: https://linxins.net
->>>>>>> f55a98f3
   image_url: https://github.com/LinxinS97.png
 
 skzhang1:
@@ -132,9 +122,6 @@
   name: Yifan Zeng
   title: PhD student at Oregon State University
   url: https://xhmy.github.io/
-<<<<<<< HEAD
-  image_url: https://xhmy.github.io/assets/img/photo.JPG
-=======
   image_url: https://xhmy.github.io/assets/img/photo.JPG
 
 jluey:
@@ -152,5 +139,4 @@
   name: Mark Sze
   title: AI Freelancer
   url: https://github.com/marklysze
-  image_url: https://github.com/marklysze.png
->>>>>>> f55a98f3
+  image_url: https://github.com/marklysze.png
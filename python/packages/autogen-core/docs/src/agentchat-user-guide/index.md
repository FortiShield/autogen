--- conflicted
+++ resolved
@@ -38,7 +38,7 @@
 
 quickstart
 guides/tool_use
-<<<<<<< HEAD
+guides/selector-group-chat
 
 ```
 
@@ -48,7 +48,4 @@
 :hidden:
 
 examples/index
-=======
-guides/selector-group-chat
->>>>>>> 02ced7c6
 ```
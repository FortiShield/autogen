from typing import List, Sequence

from autogen_core.base import CancellationToken
from autogen_core.components.code_executor import CodeBlock, CodeExecutor, extract_markdown_code_blocks

from ..base import Response
from ..messages import ChatMessage, TextMessage
from ._base_chat_agent import BaseChatAgent


class CodeExecutorAgent(BaseChatAgent):
    """An agent that executes code snippets and report the results."""

    def __init__(
        self,
        name: str,
        code_executor: CodeExecutor,
        *,
        description: str = "A computer terminal that performs no other action than running Python scripts (provided to it quoted in ```python code blocks), or sh shell scripts (provided to it quoted in ```sh code blocks).",
    ) -> None:
        super().__init__(name=name, description=description)
        self._code_executor = code_executor

<<<<<<< HEAD
    async def on_messages(self, messages: Sequence[ChatMessage], cancellation_token: CancellationToken) -> Response:
=======
    @property
    def produced_message_types(self) -> List[type[ChatMessage]]:
        """The types of messages that the code executor agent produces."""
        return [TextMessage]

    async def on_messages(self, messages: Sequence[ChatMessage], cancellation_token: CancellationToken) -> ChatMessage:
>>>>>>> 4a498449
        # Extract code blocks from the messages.
        code_blocks: List[CodeBlock] = []
        for msg in messages:
            if isinstance(msg, TextMessage):
                code_blocks.extend(extract_markdown_code_blocks(msg.content))
        if code_blocks:
            # Execute the code blocks.
            result = await self._code_executor.execute_code_blocks(code_blocks, cancellation_token=cancellation_token)
            return Response(chat_message=TextMessage(content=result.output, source=self.name))
        else:
            return Response(chat_message=TextMessage(content="No code blocks found in the thread.", source=self.name))<|MERGE_RESOLUTION|>--- conflicted
+++ resolved
@@ -21,16 +21,12 @@
         super().__init__(name=name, description=description)
         self._code_executor = code_executor
 
-<<<<<<< HEAD
-    async def on_messages(self, messages: Sequence[ChatMessage], cancellation_token: CancellationToken) -> Response:
-=======
     @property
     def produced_message_types(self) -> List[type[ChatMessage]]:
         """The types of messages that the code executor agent produces."""
         return [TextMessage]
 
     async def on_messages(self, messages: Sequence[ChatMessage], cancellation_token: CancellationToken) -> ChatMessage:
->>>>>>> 4a498449
         # Extract code blocks from the messages.
         code_blocks: List[CodeBlock] = []
         for msg in messages:

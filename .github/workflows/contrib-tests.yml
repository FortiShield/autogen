# This workflow will install Python dependencies, run tests and lint with a variety of Python versions
# For more information see: https://help.github.com/actions/language-and-framework-guides/using-python-with-github-actions

name: ContribTests

on:
  pull_request:
    branches: ["main"]
    paths:
      - "autogen/**"
      - "test/agentchat/contrib/**"
      - "test/test_browser_utils.py"
      - "test/test_retrieve_utils.py"
      - ".github/workflows/contrib-tests.yml"
      - "setup.py"

concurrency:
  group: ${{ github.workflow }}-${{ github.ref }}-${{ github.head_ref }}
  cancel-in-progress: ${{ github.ref != 'refs/heads/main' }}
permissions:
  {}
  # actions: read
  # checks: read
  # contents: read
  # deployments: read
jobs:
  RetrieveChatTest:
    runs-on: ${{ matrix.os }}
    strategy:
      fail-fast: false
      matrix:
        os: [macos-latest, windows-2019]
        python-version: ["3.9", "3.10", "3.11"]
        exclude:
          - os: macos-latest
            python-version: "3.9"
    steps:
      - uses: actions/checkout@v4
      - name: Set up Python ${{ matrix.python-version }}
        uses: actions/setup-python@v5
        with:
          python-version: ${{ matrix.python-version }}
      - name: Install packages and dependencies for all tests
        run: |
          python -m pip install --upgrade pip wheel
          pip install pytest-cov>=5
      - name: Install qdrant_client when python-version is 3.10
        if: matrix.python-version == '3.10'
        run: |
          pip install -e .[retrievechat-qdrant]
      - name: Install packages and dependencies for RetrieveChat
        run: |
          pip install -e .[retrievechat]
      - name: Set AUTOGEN_USE_DOCKER based on OS
        shell: bash
        run: |
          if [[ ${{ matrix.os }} != ubuntu-latest ]]; then
            echo "AUTOGEN_USE_DOCKER=False" >> $GITHUB_ENV
          fi
      - name: Coverage
        run: |
          pytest test/test_retrieve_utils.py test/agentchat/contrib/retrievechat/test_retrievechat.py test/agentchat/contrib/retrievechat/test_qdrant_retrievechat.py test/agentchat/contrib/vectordb --skip-openai
      - name: Upload coverage to Codecov
        uses: codecov/codecov-action@v3
        with:
          file: ./coverage.xml
          flags: unittests

  RetrieveChatTest-Ubuntu:
    runs-on: ubuntu-latest
    strategy:
      fail-fast: false
      matrix:
        python-version: ["3.9", "3.10", "3.11"]
    services:
      pgvector:
        image: ankane/pgvector
        env:
          POSTGRES_DB: postgres
          POSTGRES_USER: postgres
          POSTGRES_PASSWORD: ${{ secrets.POSTGRES_PASSWORD }}
          POSTGRES_HOST_AUTH_METHOD: trust
        options: >-
          --health-cmd pg_isready
          --health-interval 10s
          --health-timeout 5s
          --health-retries 5
        ports:
          - 5432:5432
      mongodb:
        image: mongodb/mongodb-atlas-local:latest
        ports:
          - 27017:27017
      couchbase:
        image: couchbase:enterprise-7.6.3
        ports:
          - "8091-8095:8091-8095"
          - "11210:11210"
          - "9102:9102"
        healthcheck: # checks couchbase server is up
          test: ["CMD", "curl", "-v", "http://localhost:8091/pools"]
          interval: 20s
          timeout: 20s
          retries: 5
    steps:
      - uses: actions/checkout@v4
      - name: Set up Python ${{ matrix.python-version }}
        uses: actions/setup-python@v5
        with:
          python-version: ${{ matrix.python-version }}
      - name: Install packages and dependencies for all tests
        run: |
          python -m pip install --upgrade pip wheel
          pip install pytest
      - name: Install qdrant_client when python-version is 3.10
        if: matrix.python-version == '3.10'
        run: |
          pip install -e .[retrievechat-qdrant]
      - name: Install pgvector when on linux
        run: |
          pip install -e .[retrievechat-pgvector]
      - name: Install mongodb when on linux
        run: |
          pip install -e .[retrievechat-mongodb]
      - name: Install couchbase when on linux
        run: |
          pip install -e .[retrievechat-couchbase]
      - name: Install unstructured when python-version is 3.9 and on linux
        if: matrix.python-version == '3.9'
        run: |
          sudo apt-get update
          sudo apt-get install -y tesseract-ocr poppler-utils
          pip install --no-cache-dir unstructured[all-docs]==0.13.0
      - name: Install packages and dependencies for RetrieveChat
        run: |
          pip install -e .[retrievechat]
      - name: Install packages and dependencies for WebSurfer and browser_utils
        run: |
          pip install -e .[test,websurfer]
      - name: Set AUTOGEN_USE_DOCKER based on OS
        shell: bash
        run: |
          echo "AUTOGEN_USE_DOCKER=False" >> $GITHUB_ENV
      - name: Coverage
        run: |
          pip install pytest-cov>=5
          pytest test/test_retrieve_utils.py test/agentchat/contrib/retrievechat test/agentchat/contrib/vectordb --skip-openai
      - name: Upload coverage to Codecov
        uses: codecov/codecov-action@v3
        with:
          file: ./coverage.xml
          flags: unittests

  AgentEvalTest:
    strategy:
      fail-fast: false
      matrix:
        os: [ubuntu-latest]
        python-version: ["3.10"]
    runs-on: ${{ matrix.os }}
    steps:
      - uses: actions/checkout@v4
      - name: Set up Python ${{ matrix.python-version }}
        uses: actions/setup-python@v5
        with:
          python-version: ${{ matrix.python-version }}
      - name: Install packages and dependencies for all tests
        run: |
          python -m pip install --upgrade pip wheel
          pip install pytest-cov>=5
      - name: Install packages and dependencies for AgentEval
        run: |
          pip install -e .
      - name: Coverage
        run: |
          pytest test/agentchat/contrib/agent_eval/ --skip-openai
      - name: Upload coverage to Codecov
        uses: codecov/codecov-action@v3
        with:
          file: ./coverage.xml
          flags: unittests

  GPTAssistantAgent:
    runs-on: ${{ matrix.os }}
    strategy:
      fail-fast: false
      matrix:
        os: [ubuntu-latest, macos-latest, windows-2019]
        python-version: ["3.10"]
    steps:
      - uses: actions/checkout@v4
      - name: Set up Python ${{ matrix.python-version }}
        uses: actions/setup-python@v5
        with:
          python-version: ${{ matrix.python-version }}
      - name: Install packages and dependencies for all tests
        run: |
          python -m pip install --upgrade pip wheel
          pip install pytest-cov>=5
      - name: Install packages and dependencies for GPTAssistantAgent
        run: |
          pip install -e .
      - name: Set AUTOGEN_USE_DOCKER based on OS
        shell: bash
        run: |
          if [[ ${{ matrix.os }} != ubuntu-latest ]]; then
            echo "AUTOGEN_USE_DOCKER=False" >> $GITHUB_ENV
          fi
      - name: Coverage
        run: |
          pytest test/agentchat/contrib/test_gpt_assistant.py --skip-openai
      - name: Upload coverage to Codecov
        uses: codecov/codecov-action@v3
        with:
          file: ./coverage.xml
          flags: unittests

  TeachableAgent:
    runs-on: ${{ matrix.os }}
    strategy:
      fail-fast: false
      matrix:
        os: [ubuntu-latest, macos-latest, windows-2019]
        python-version: ["3.11"]
    steps:
      - uses: actions/checkout@v4
      - name: Set up Python ${{ matrix.python-version }}
        uses: actions/setup-python@v5
        with:
          python-version: ${{ matrix.python-version }}
      - name: Install packages and dependencies for all tests
        run: |
          python -m pip install --upgrade pip wheel
          pip install pytest-cov>=5
      - name: Install packages and dependencies for Teachability
        run: |
          pip install -e .[teachable]
      - name: Set AUTOGEN_USE_DOCKER based on OS
        shell: bash
        run: |
          if [[ ${{ matrix.os }} != ubuntu-latest ]]; then
            echo "AUTOGEN_USE_DOCKER=False" >> $GITHUB_ENV
          fi
      - name: Coverage
        run: |
          pytest test/agentchat/contrib/capabilities/test_teachable_agent.py --skip-openai
      - name: Upload coverage to Codecov
        uses: codecov/codecov-action@v3
        with:
          file: ./coverage.xml
          flags: unittests

  WebSurfer:
    runs-on: ${{ matrix.os }}
    strategy:
      fail-fast: false
      matrix:
        os: [ubuntu-latest, macos-latest, windows-2019]
        python-version: ["3.12"]
    steps:
      - uses: actions/checkout@v4
      - name: Set up Python ${{ matrix.python-version }}
        uses: actions/setup-python@v5
        with:
          python-version: ${{ matrix.python-version }}
      - name: Install packages and dependencies for all tests
        run: |
          python -m pip install --upgrade pip wheel
          pip install pytest-cov>=5
      - name: Install packages and dependencies for WebSurfer
        run: |
          pip install -e .[websurfer]
      - name: Set AUTOGEN_USE_DOCKER based on OS
        shell: bash
        run: |
          if [[ ${{ matrix.os }} != ubuntu-latest ]]; then
            echo "AUTOGEN_USE_DOCKER=False" >> $GITHUB_ENV
          fi
      - name: Coverage
        run: |
          pytest test/test_browser_utils.py test/agentchat/contrib/test_web_surfer.py --skip-openai
      - name: Upload coverage to Codecov
        uses: codecov/codecov-action@v3
        with:
          file: ./coverage.xml
          flags: unittests

  LMMTest:
    runs-on: ${{ matrix.os }}
    strategy:
      fail-fast: false
      matrix:
        os: [ubuntu-latest, macos-latest, windows-2019]
        python-version: ["3.12"]
    steps:
      - uses: actions/checkout@v4
        with:
          lfs: true
      - name: Set up Python ${{ matrix.python-version }}
        uses: actions/setup-python@v5
        with:
          python-version: ${{ matrix.python-version }}
      - name: Install packages and dependencies for all tests
        run: |
          python -m pip install --upgrade pip wheel
          pip install pytest-cov>=5
      - name: Install packages and dependencies for LMM
        run: |
          pip install -e .[lmm]
      - name: Set AUTOGEN_USE_DOCKER based on OS
        shell: bash
        run: |
          if [[ ${{ matrix.os }} != ubuntu-latest ]]; then
            echo "AUTOGEN_USE_DOCKER=False" >> $GITHUB_ENV
          fi
      - name: Coverage
        run: |
<<<<<<< HEAD
          pytest test/browser_utils test/agentchat/contrib/test_web_surfer.py --skip-openai
=======
          pytest test/agentchat/contrib/test_img_utils.py test/agentchat/contrib/test_lmm.py test/agentchat/contrib/test_llava.py test/agentchat/contrib/capabilities/test_vision_capability.py --skip-openai
      - name: Image Gen Coverage
        if: ${{ matrix.os != 'windows-2019' && matrix.python-version != '3.12' }}
        run: |
          pytest test/agentchat/contrib/capabilities/test_image_generation_capability.py --skip-openai
>>>>>>> 2e1f7882
      - name: Upload coverage to Codecov
        uses: codecov/codecov-action@v3
        with:
          file: ./coverage.xml
          flags: unittests

  GeminiTest:
    runs-on: ${{ matrix.os }}
    strategy:
      fail-fast: false
      matrix:
        os: [ubuntu-latest, macos-latest, windows-2019]
        python-version: ["3.9", "3.10", "3.11", "3.12"]
        exclude:
          - os: macos-latest
            python-version: "3.9"
    steps:
      - uses: actions/checkout@v4
        with:
          lfs: true
      - name: Set up Python ${{ matrix.python-version }}
        uses: actions/setup-python@v5
        with:
          python-version: ${{ matrix.python-version }}
      - name: Install packages and dependencies for all tests
        run: |
          python -m pip install --upgrade pip wheel
          pip install pytest-cov>=5
      - name: Install packages and dependencies for Gemini
        run: |
          pip install -e .[gemini,test]
      - name: Set AUTOGEN_USE_DOCKER based on OS
        shell: bash
        run: |
          if [[ ${{ matrix.os }} != ubuntu-latest ]]; then
            echo "AUTOGEN_USE_DOCKER=False" >> $GITHUB_ENV
          fi
      - name: Coverage
        run: |
          pytest test/oai/test_gemini.py --skip-openai
      - name: Upload coverage to Codecov
        uses: codecov/codecov-action@v3
        with:
          file: ./coverage.xml
          flags: unittests

  TransformMessages:
    runs-on: ${{ matrix.os }}
    strategy:
      fail-fast: false
      matrix:
        os: [ubuntu-latest, macos-latest, windows-2019]
        python-version: ["3.11"]
    steps:
      - uses: actions/checkout@v4
      - name: Set up Python ${{ matrix.python-version }}
        uses: actions/setup-python@v5
        with:
          python-version: ${{ matrix.python-version }}
      - name: Install packages and dependencies for all tests
        run: |
          python -m pip install --upgrade pip wheel
          pip install pytest-cov>=5
      - name: Install packages and dependencies for Transform Messages
        run: |
          pip install -e '.[long-context]'
      - name: Set AUTOGEN_USE_DOCKER based on OS
        shell: bash
        run: |
          if [[ ${{ matrix.os }} != ubuntu-latest ]]; then
            echo "AUTOGEN_USE_DOCKER=False" >> $GITHUB_ENV
          fi
      - name: Coverage
        run: |
          pytest test/agentchat/contrib/capabilities/test_transform_messages.py --skip-openai
      - name: Upload coverage to Codecov
        uses: codecov/codecov-action@v3
        with:
          file: ./coverage.xml
          flags: unittest

  LlamaIndexAgent:
    runs-on: ${{ matrix.os }}
    strategy:
      fail-fast: false
      matrix:
        os: [ubuntu-latest, macos-latest, windows-2019]
        python-version: ["3.11"]
    steps:
      - uses: actions/checkout@v4
      - name: Set up Python ${{ matrix.python-version }}
        uses: actions/setup-python@v5
        with:
          python-version: ${{ matrix.python-version }}
      - name: Install packages and dependencies for all tests
        run: |
          python -m pip install --upgrade pip wheel
          pip install pytest-cov>=5
      - name: Install packages and dependencies for LlamaIndexConverableAgent
        run: |
          pip install -e .
          pip install llama-index
          pip install llama-index-llms-openai
      - name: Coverage
        run: |
          pytest test/agentchat/contrib/test_llamaindex_conversable_agent.py --skip-openai
      - name: Upload coverage to Codecov
        uses: codecov/codecov-action@v3
        with:
          file: ./coverage.xml
          flags: unittests

  AnthropicTest:
    runs-on: ${{ matrix.os }}
    strategy:
      fail-fast: false
      matrix:
        os: ["ubuntu-latest", "windows-latest", "macos-latest"]
        python-version: ["3.9", "3.10", "3.11", "3.12"]

    steps:
      - uses: actions/checkout@v4
        with:
          lfs: true
      - name: Set up Python ${{ matrix.python-version }}
        uses: actions/setup-python@v5
        with:
          python-version: ${{ matrix.python-version }}
      - name: Install packages and dependencies for all tests
        run: |
          python -m pip install --upgrade pip wheel
          pip install pytest-cov>=5

      - name: Install packages and dependencies for Anthropic
        run: |
          pip install -e .[test]
          pip install -e .[anthropic]

      - name: Set AUTOGEN_USE_DOCKER based on OS
        shell: bash
        run: |
          if [[ ${{ matrix.os }} != ubuntu-latest ]]; then
            echo "AUTOGEN_USE_DOCKER=False" >> $GITHUB_ENV
          fi

      - name: Coverage
        run: |
          pytest test/oai/test_anthropic.py --skip-openai
      - name: Upload coverage to Codecov
        uses: codecov/codecov-action@v3
        with:
          file: ./coverage.xml
          flags: unittests

  MistralTest:
    runs-on: ${{ matrix.os }}
    strategy:
      fail-fast: false
      matrix:
        os: [ubuntu-latest, macos-latest, windows-2019]
        python-version: ["3.9", "3.10", "3.11", "3.12"]
        exclude:
          - os: macos-latest
            python-version: "3.9"
    steps:
      - uses: actions/checkout@v4
        with:
          lfs: true
      - name: Set up Python ${{ matrix.python-version }}
        uses: actions/setup-python@v5
        with:
          python-version: ${{ matrix.python-version }}
      - name: Install packages and dependencies for all tests
        run: |
          python -m pip install --upgrade pip wheel
          pip install pytest-cov>=5
      - name: Install packages and dependencies for Mistral
        run: |
          pip install -e .[mistral,test]
      - name: Set AUTOGEN_USE_DOCKER based on OS
        shell: bash
        run: |
          if [[ ${{ matrix.os }} != ubuntu-latest ]]; then
            echo "AUTOGEN_USE_DOCKER=False" >> $GITHUB_ENV
          fi
      - name: Coverage
        run: |
          pytest test/oai/test_mistral.py --skip-openai
      - name: Upload coverage to Codecov
        uses: codecov/codecov-action@v3
        with:
          file: ./coverage.xml
          flags: unittests

  TogetherTest:
    runs-on: ${{ matrix.os }}
    strategy:
      fail-fast: false
      matrix:
        os: [ubuntu-latest, macos-latest, windows-2019]
        python-version: ["3.9", "3.10", "3.11", "3.12"]
        exclude:
          - os: macos-latest
            python-version: "3.9"
    steps:
      - uses: actions/checkout@v4
        with:
          lfs: true
      - name: Set up Python ${{ matrix.python-version }}
        uses: actions/setup-python@v5
        with:
          python-version: ${{ matrix.python-version }}
      - name: Install packages and dependencies for all tests
        run: |
          python -m pip install --upgrade pip wheel
          pip install pytest-cov>=5
      - name: Install packages and dependencies for Together
        run: |
          pip install -e .[together,test]
      - name: Set AUTOGEN_USE_DOCKER based on OS
        shell: bash
        run: |
          if [[ ${{ matrix.os }} != ubuntu-latest ]]; then
            echo "AUTOGEN_USE_DOCKER=False" >> $GITHUB_ENV
          fi
      - name: Coverage
        run: |
          pytest test/oai/test_together.py --skip-openai
      - name: Upload coverage to Codecov
        uses: codecov/codecov-action@v3
        with:
          file: ./coverage.xml
          flags: unittests

  GroqTest:
    runs-on: ${{ matrix.os }}
    strategy:
      fail-fast: false
      matrix:
        os: [ubuntu-latest, macos-latest, windows-2019]
        python-version: ["3.9", "3.10", "3.11", "3.12"]
        exclude:
          - os: macos-latest
            python-version: "3.9"
    steps:
      - uses: actions/checkout@v4
        with:
          lfs: true
      - name: Set up Python ${{ matrix.python-version }}
        uses: actions/setup-python@v5
        with:
          python-version: ${{ matrix.python-version }}
      - name: Install packages and dependencies for all tests
        run: |
          python -m pip install --upgrade pip wheel
          pip install pytest-cov>=5
      - name: Install packages and dependencies for Groq
        run: |
          pip install -e .[groq,test]
      - name: Set AUTOGEN_USE_DOCKER based on OS
        shell: bash
        run: |
          if [[ ${{ matrix.os }} != ubuntu-latest ]]; then
            echo "AUTOGEN_USE_DOCKER=False" >> $GITHUB_ENV
          fi
      - name: Coverage
        run: |
          pytest test/oai/test_groq.py --skip-openai
      - name: Upload coverage to Codecov
        uses: codecov/codecov-action@v3
        with:
          file: ./coverage.xml
          flags: unittests

  CohereTest:
    runs-on: ${{ matrix.os }}
    strategy:
      matrix:
        os: [ubuntu-latest, macos-latest, windows-latest]
        python-version: ["3.9", "3.10", "3.11", "3.12"]
    steps:
      - uses: actions/checkout@v4
        with:
          lfs: true
      - name: Set up Python ${{ matrix.python-version }}
        uses: actions/setup-python@v5
        with:
          python-version: ${{ matrix.python-version }}
      - name: Install packages and dependencies for all tests
        run: |
          python -m pip install --upgrade pip wheel
          pip install pytest-cov>=5
      - name: Install packages and dependencies for Cohere
        run: |
          pip install -e .[cohere,test]
      - name: Set AUTOGEN_USE_DOCKER based on OS
        shell: bash
        run: |
          if [[ ${{ matrix.os }} != ubuntu-latest ]]; then
            echo "AUTOGEN_USE_DOCKER=False" >> $GITHUB_ENV
          fi
      - name: Coverage
        run: |
          pytest test/oai/test_cohere.py --skip-openai
      - name: Upload coverage to Codecov
        uses: codecov/codecov-action@v3
        with:
          file: ./coverage.xml
          flags: unittests

  BedrockTest:
    runs-on: ${{ matrix.os }}
    strategy:
      fail-fast: false
      matrix:
        os: [ubuntu-latest, macos-latest, windows-2019]
        python-version: ["3.9", "3.10", "3.11", "3.12"]
        exclude:
          - os: macos-latest
            python-version: "3.9"
    steps:
      - uses: actions/checkout@v4
        with:
          lfs: true
      - name: Set up Python ${{ matrix.python-version }}
        uses: actions/setup-python@v5
        with:
          python-version: ${{ matrix.python-version }}
      - name: Install packages and dependencies for all tests
        run: |
          python -m pip install --upgrade pip wheel
          pip install pytest-cov>=5
      - name: Install packages and dependencies for Amazon Bedrock
        run: |
          pip install -e .[boto3,test]
      - name: Set AUTOGEN_USE_DOCKER based on OS
        shell: bash
        run: |
          if [[ ${{ matrix.os }} != ubuntu-latest ]]; then
            echo "AUTOGEN_USE_DOCKER=False" >> $GITHUB_ENV
          fi
      - name: Coverage
        run: |
          pytest test/oai/test_bedrock.py --skip-openai
      - name: Upload coverage to Codecov
        uses: codecov/codecov-action@v3
        with:
          file: ./coverage.xml
          flags: unittests<|MERGE_RESOLUTION|>--- conflicted
+++ resolved
@@ -278,7 +278,7 @@
           fi
       - name: Coverage
         run: |
-          pytest test/test_browser_utils.py test/agentchat/contrib/test_web_surfer.py --skip-openai
+          pytest test/browser_utils test/agentchat/contrib/test_web_surfer.py --skip-openai
       - name: Upload coverage to Codecov
         uses: codecov/codecov-action@v3
         with:
@@ -315,15 +315,11 @@
           fi
       - name: Coverage
         run: |
-<<<<<<< HEAD
-          pytest test/browser_utils test/agentchat/contrib/test_web_surfer.py --skip-openai
-=======
           pytest test/agentchat/contrib/test_img_utils.py test/agentchat/contrib/test_lmm.py test/agentchat/contrib/test_llava.py test/agentchat/contrib/capabilities/test_vision_capability.py --skip-openai
       - name: Image Gen Coverage
         if: ${{ matrix.os != 'windows-2019' && matrix.python-version != '3.12' }}
         run: |
           pytest test/agentchat/contrib/capabilities/test_image_generation_capability.py --skip-openai
->>>>>>> 2e1f7882
       - name: Upload coverage to Codecov
         uses: codecov/codecov-action@v3
         with:
